--- conflicted
+++ resolved
@@ -34,14 +34,8 @@
     feature-gates: "a=b"
     scheduler-name: "mini-scheduler"
 certificatesDir: /var/lib/minikube/certs
-<<<<<<< HEAD
 clusterName: mk
 controlPlaneEndpoint: 1.1.1.1:8443
-controllerManager: {}
-=======
-clusterName: kubernetes
-controlPlaneEndpoint: localhost:8443
->>>>>>> 82900a78
 dns:
   type: CoreDNS
 etcd:
