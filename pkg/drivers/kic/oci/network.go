/*
Copyright 2019 The Kubernetes Authors All rights reserved.

Licensed under the Apache License, Version 2.0 (the "License");
you may not use this file except in compliance with the License.
You may obtain a copy of the License at

    http://www.apache.org/licenses/LICENSE-2.0

Unless required by applicable law or agreed to in writing, software
distributed under the License is distributed on an "AS IS" BASIS,
WITHOUT WARRANTIES OR CONDITIONS OF ANY KIND, either express or implied.
See the License for the specific language governing permissions and
limitations under the License.
*/

package oci

import (
	"fmt"
	"net"
	"os/exec"
	"runtime"
	"strconv"
	"strings"

	"github.com/blang/semver"
	"github.com/pkg/errors"

	"k8s.io/klog/v2"
)

// RoutableHostIPFromInside returns the ip/dns of the host that container lives on
// is routable from inside the container
func RoutableHostIPFromInside(ociBin string, clusterName string, containerName string) (net.IP, error) {
	if ociBin == Docker {
		if runtime.GOOS == "linux" {
			_, gateway, err := dockerNetworkInspect(clusterName)
			if err != nil {
				if errors.Is(err, ErrNetworkNotFound) {
					glog.Infof("The container %s is not attached to a network, this could be because the cluster was created by minikube <v1.14, will try to get the IP using container gatway", containerName)

					return containerGatewayIP(Docker, containerName)
				}
				return gateway, errors.Wrap(err, "network inspect")
			}
			return gateway, nil
		}
		// for windows and mac, the gateway ip is not routable so we use dns trick.
		return digDNS(ociBin, containerName, "host.docker.internal")
	}
	// podman
	if runtime.GOOS == "linux" {
		return containerGatewayIP(Podman, containerName)
	}

	return nil, fmt.Errorf("RoutableHostIPFromInside is currently only implemented for linux")
}

// digDNS will get the IP record for a dns
func digDNS(ociBin, containerName, dns string) (net.IP, error) {
	rr, err := runCmd(exec.Command(ociBin, "exec", "-t", containerName, "dig", "+short", dns))
	ip := net.ParseIP(strings.TrimSpace(rr.Stdout.String()))
	if err != nil {
		return ip, errors.Wrapf(err, "resolve dns to ip")
	}

	klog.Infof("got host ip for mount in container by digging dns: %s", ip.String())
	return ip, nil
}

<<<<<<< HEAD
// profileInContainers checks whether the profile is within the containers list
func profileInContainers(profile string, containers []string) bool {
	for _, container := range containers {
		if container == profile {
			return true
		}
	}
	return false
}

// dockerGatewayIP gets the default gateway ip for the docker bridge on the user's host machine
// gets the ip from user's host docker
func dockerGatewayIP(profile string) (net.IP, error) {
	var bridgeID string
	rr, err := runCmd(exec.Command(Docker, "network", "ls", "--filter", "name=bridge", "--format", "{{.ID}}"))
	if err != nil {
		return nil, errors.Wrapf(err, "get network bridge")
	}
	networksOutput := strings.TrimSpace(rr.Stdout.String())
	networksSlice := strings.Fields(networksOutput)
	// Look for the minikube container within each docker network
	for _, net := range networksSlice {
		// get all containers in the network
		rs, err := runCmd(exec.Command(Docker, "network", "inspect", net, "-f", "{{range $k, $v := .Containers}}{{$v.Name}} {{end}}"))
		if err != nil {
			return nil, errors.Wrapf(err, "get containers in network")
		}
		containersSlice := strings.Fields(rs.Stdout.String())
		if profileInContainers(profile, containersSlice) {
			bridgeID = net
			break
		}
	}

	if bridgeID == "" {
		return nil, errors.Errorf("unable to determine bridge network id from %q", networksOutput)
	}
	rr, err = runCmd(exec.Command(Docker, "network", "inspect",
		"--format", "{{(index .IPAM.Config 0).Gateway}}", bridgeID))
	if err != nil {
		return nil, errors.Wrapf(err, "inspect IP bridge network %q.", bridgeID)
	}

	ip := net.ParseIP(strings.TrimSpace(rr.Stdout.String()))
	klog.Infof("got host ip for mount in container by inspect docker network: %s", ip.String())
	return ip, nil
}

=======
>>>>>>> 0fc0c823
// containerGatewayIP gets the default gateway ip for the container
func containerGatewayIP(ociBin string, containerName string) (net.IP, error) {
	rr, err := runCmd(exec.Command(ociBin, "container", "inspect", "--format", "{{.NetworkSettings.Gateway}}", containerName))
	if err != nil {
		return nil, errors.Wrapf(err, "inspect gateway")
	}
	ip := net.ParseIP(strings.TrimSpace(rr.Stdout.String()))
	return ip, nil
}

// ForwardedPort will return port mapping for a container using cli.
// example : ForwardedPort("docker", "minikube", "22")
// will return the docker assigned port:
// 32769, nil
// only supports TCP ports
func ForwardedPort(ociBin string, ociID string, contPort int) (int, error) {
	var rr *RunResult
	var err error
	var v semver.Version

	if ociBin == Podman {
		rr, err = runCmd(exec.Command(Podman, "version", "--format", "{{.Version}}"))
		if err != nil {
			return 0, errors.Wrapf(err, "podman version")
		}
		output := strings.TrimSpace(rr.Stdout.String())
		v, err = semver.Make(output)
		if err != nil {
			return 0, errors.Wrapf(err, "podman version")
		}
	}

	// podman 2.0.1 introduced docker syntax for .NetworkSettings.Ports (podman#5380)
	if ociBin == Podman && v.LT(semver.Version{Major: 2, Minor: 0, Patch: 1}) {
		rr, err = runCmd(exec.Command(ociBin, "container", "inspect", "-f", fmt.Sprintf("{{range .NetworkSettings.Ports}}{{if eq .ContainerPort %s}}{{.HostPort}}{{end}}{{end}}", fmt.Sprint(contPort)), ociID))
		if err != nil {
			return 0, errors.Wrapf(err, "get port %d for %q", contPort, ociID)
		}
	} else {
		rr, err = runCmd(exec.Command(ociBin, "container", "inspect", "-f", fmt.Sprintf("'{{(index (index .NetworkSettings.Ports \"%d/tcp\") 0).HostPort}}'", contPort), ociID))
		if err != nil {
			return 0, errors.Wrapf(err, "get port %d for %q", contPort, ociID)
		}
	}

	o := strings.TrimSpace(rr.Stdout.String())
	o = strings.Trim(o, "'")
	p, err := strconv.Atoi(o)

	if err != nil {
		return p, errors.Wrapf(err, "convert host-port %q to number", p)
	}

	return p, nil
}

// ContainerIPs returns ipv4,ipv6, error of a container by their name
func ContainerIPs(ociBin string, name string) (string, string, error) {
	if ociBin == Podman {
		return podmanContainerIP(name)
	}
	return dockerContainerIP(name)
}

// podmanContainerIP returns ipv4, ipv6 of container or error
func podmanContainerIP(name string) (string, string, error) {
	rr, err := runCmd(exec.Command(Podman, "container", "inspect",
		"-f", "{{.NetworkSettings.IPAddress}}",
		name))
	if err != nil {
		return "", "", errors.Wrapf(err, "podman inspect ip %s", name)
	}
	output := strings.TrimSpace(rr.Stdout.String())
	if err == nil && output == "" { // podman returns empty for 127.0.0.1
		return DefaultBindIPV4, "", nil
	}
	return output, "", nil
}

// dockerContainerIP returns ipv4, ipv6 of container or error
func dockerContainerIP(name string) (string, string, error) {
	// retrieve the IP address of the node using docker inspect
	lines, err := inspect(Docker, name, "{{range .NetworkSettings.Networks}}{{.IPAddress}},{{.GlobalIPv6Address}}{{end}}")
	if err != nil {
		return "", "", errors.Wrap(err, "inspecting NetworkSettings.Networks")
	}

	if len(lines) != 1 {
		return "", "", errors.Errorf("IPs output should only be one line, got %d lines", len(lines))
	}

	ips := strings.Split(lines[0], ",")
	if len(ips) != 2 {
		return "", "", errors.Errorf("container addresses should have 2 values, got %d values: %+v", len(ips), ips)
	}

	return ips[0], ips[1], nil
}<|MERGE_RESOLUTION|>--- conflicted
+++ resolved
@@ -38,7 +38,7 @@
 			_, gateway, err := dockerNetworkInspect(clusterName)
 			if err != nil {
 				if errors.Is(err, ErrNetworkNotFound) {
-					glog.Infof("The container %s is not attached to a network, this could be because the cluster was created by minikube <v1.14, will try to get the IP using container gatway", containerName)
+					klog.Infof("The container %s is not attached to a network, this could be because the cluster was created by minikube <v1.14, will try to get the IP using container gatway", containerName)
 
 					return containerGatewayIP(Docker, containerName)
 				}
@@ -69,57 +69,6 @@
 	return ip, nil
 }
 
-<<<<<<< HEAD
-// profileInContainers checks whether the profile is within the containers list
-func profileInContainers(profile string, containers []string) bool {
-	for _, container := range containers {
-		if container == profile {
-			return true
-		}
-	}
-	return false
-}
-
-// dockerGatewayIP gets the default gateway ip for the docker bridge on the user's host machine
-// gets the ip from user's host docker
-func dockerGatewayIP(profile string) (net.IP, error) {
-	var bridgeID string
-	rr, err := runCmd(exec.Command(Docker, "network", "ls", "--filter", "name=bridge", "--format", "{{.ID}}"))
-	if err != nil {
-		return nil, errors.Wrapf(err, "get network bridge")
-	}
-	networksOutput := strings.TrimSpace(rr.Stdout.String())
-	networksSlice := strings.Fields(networksOutput)
-	// Look for the minikube container within each docker network
-	for _, net := range networksSlice {
-		// get all containers in the network
-		rs, err := runCmd(exec.Command(Docker, "network", "inspect", net, "-f", "{{range $k, $v := .Containers}}{{$v.Name}} {{end}}"))
-		if err != nil {
-			return nil, errors.Wrapf(err, "get containers in network")
-		}
-		containersSlice := strings.Fields(rs.Stdout.String())
-		if profileInContainers(profile, containersSlice) {
-			bridgeID = net
-			break
-		}
-	}
-
-	if bridgeID == "" {
-		return nil, errors.Errorf("unable to determine bridge network id from %q", networksOutput)
-	}
-	rr, err = runCmd(exec.Command(Docker, "network", "inspect",
-		"--format", "{{(index .IPAM.Config 0).Gateway}}", bridgeID))
-	if err != nil {
-		return nil, errors.Wrapf(err, "inspect IP bridge network %q.", bridgeID)
-	}
-
-	ip := net.ParseIP(strings.TrimSpace(rr.Stdout.String()))
-	klog.Infof("got host ip for mount in container by inspect docker network: %s", ip.String())
-	return ip, nil
-}
-
-=======
->>>>>>> 0fc0c823
 // containerGatewayIP gets the default gateway ip for the container
 func containerGatewayIP(ociBin string, containerName string) (net.IP, error) {
 	rr, err := runCmd(exec.Command(ociBin, "container", "inspect", "--format", "{{.NetworkSettings.Gateway}}", containerName))
