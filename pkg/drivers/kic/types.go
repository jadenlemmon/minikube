/*
Copyright 2019 The Kubernetes Authors All rights reserved.

Licensed under the Apache License, Version 2.0 (the "License");
you may not use this file except in compliance with the License.
You may obtain a copy of the License at

    http://www.apache.org/licenses/LICENSE-2.0

Unless required by applicable law or agreed to in writing, software
distributed under the License is distributed on an "AS IS" BASIS,
WITHOUT WARRANTIES OR CONDITIONS OF ANY KIND, either express or implied.
See the License for the specific language governing permissions and
limitations under the License.
*/

package kic

import (
	"fmt"

	"k8s.io/minikube/pkg/drivers/kic/oci"
)

const (
	// Version is the current version of kic
	Version = "v0.0.31-1653596720-14230"
	// SHA of the kic base image
<<<<<<< HEAD
	baseImageSHA = "470039ae4fb6cd41e5a15e80280a7f154e46b4b943abca039049973628947f0b"
=======
	baseImageSHA = "e953786303ac8350802546ee187d34e89f0007072a54fdbcc2f86a1fb8575418"
>>>>>>> 477ceb8a
	// The name of the GCR kicbase repository
	gcrRepo = "gcr.io/k8s-minikube/kicbase-builds"
	// The name of the Dockerhub kicbase repository
	dockerhubRepo = "docker.io/kicbase/build"
)

var (
	// BaseImage is the base image is used to spin up kic containers. it uses same base-image as kind.
	BaseImage = fmt.Sprintf("%s:%s@sha256:%s", gcrRepo, Version, baseImageSHA)

	// FallbackImages are backup base images in case gcr isn't available
	FallbackImages = []string{
		// the fallback of BaseImage in case gcr.io is not available. stored in docker hub
		// same image is push to https://github.com/kicbase/stable
		fmt.Sprintf("%s:%s@sha256:%s", dockerhubRepo, Version, baseImageSHA),
		// try without sha because #11068
		fmt.Sprintf("%s:%s", gcrRepo, Version),
		fmt.Sprintf("%s:%s", dockerhubRepo, Version),
	}
)

// Config is configuration for the kic driver used by registry
type Config struct {
	ClusterName       string            // The cluster the container belongs to
	MachineName       string            // maps to the container name being created
	CPU               int               // Number of CPU cores assigned to the container
	Memory            int               // max memory in MB
	StorePath         string            // libmachine store path
	OCIBinary         string            // oci tool to use (docker, podman,...)
	ImageDigest       string            // image name with sha to use for the node
	Mounts            []oci.Mount       // mounts
	APIServerPort     int               // Kubernetes api server port inside the container
	PortMappings      []oci.PortMapping // container port mappings
	Envs              map[string]string // key,value of environment variables passed to the node
	KubernetesVersion string            // Kubernetes version to install
	ContainerRuntime  string            // container runtime kic is running
	Network           string            //  network to run with kic
	Subnet            string            // subnet to be used on kic cluster
	ExtraArgs         []string          // a list of any extra option to pass to oci binary during creation time, for example --expose 8080...
	ListenAddress     string            // IP Address to listen to
}<|MERGE_RESOLUTION|>--- conflicted
+++ resolved
@@ -26,11 +26,7 @@
 	// Version is the current version of kic
 	Version = "v0.0.31-1653596720-14230"
 	// SHA of the kic base image
-<<<<<<< HEAD
-	baseImageSHA = "470039ae4fb6cd41e5a15e80280a7f154e46b4b943abca039049973628947f0b"
-=======
 	baseImageSHA = "e953786303ac8350802546ee187d34e89f0007072a54fdbcc2f86a1fb8575418"
->>>>>>> 477ceb8a
 	// The name of the GCR kicbase repository
 	gcrRepo = "gcr.io/k8s-minikube/kicbase-builds"
 	// The name of the Dockerhub kicbase repository
