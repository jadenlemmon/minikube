/*
Copyright 2016 The Kubernetes Authors All rights reserved.

Licensed under the Apache License, Version 2.0 (the "License");
you may not use this file except in compliance with the License.
You may obtain a copy of the License at

    http://www.apache.org/licenses/LICENSE-2.0

Unless required by applicable law or agreed to in writing, software
distributed under the License is distributed on an "AS IS" BASIS,
WITHOUT WARRANTIES OR CONDITIONS OF ANY KIND, either express or implied.
See the License for the specific language governing permissions and
limitations under the License.
*/

package cmd

import (
	"os"
	"time"

	"github.com/docker/machine/libmachine/mcnerror"
	"github.com/pkg/errors"
	"github.com/spf13/cobra"
	"github.com/spf13/viper"
	cmdUtil "k8s.io/minikube/cmd/util"
	"k8s.io/minikube/pkg/minikube/cluster"
<<<<<<< HEAD
=======
	pkg_config "k8s.io/minikube/pkg/minikube/config"
>>>>>>> 0f11c4de
	"k8s.io/minikube/pkg/minikube/console"
	"k8s.io/minikube/pkg/minikube/machine"
	pkgutil "k8s.io/minikube/pkg/util"
)

// stopCmd represents the stop command
var stopCmd = &cobra.Command{
	Use:   "stop",
	Short: "Stops a running local kubernetes cluster",
	Long: `Stops a local kubernetes cluster running in Virtualbox. This command stops the VM
itself, leaving all files intact. The cluster can be started again with the "start" command.`,
	Run: func(cmd *cobra.Command, args []string) {
<<<<<<< HEAD
		console.OutStyle("stopping", "Stopping local Kubernetes cluster...")
=======
		profile := viper.GetString(pkg_config.MachineProfile)
		console.OutStyle("stopping", "Stopping %q Kubernetes cluster...", profile)

>>>>>>> 0f11c4de
		api, err := machine.NewAPIClient()
		if err != nil {
			console.Fatal("Error getting client: %v", err)
			os.Exit(1)
		}
		defer api.Close()

		nonexistent := false

		stop := func() (err error) {
			err = cluster.StopHost(api)
			switch err := errors.Cause(err).(type) {
			case mcnerror.ErrHostDoesNotExist:
				console.OutStyle("meh", "%q VM does not exist, nothing to stop", profile)
				nonexistent = true
				return nil
			default:
				return err
			}
		}
		if err := pkgutil.RetryAfter(5, stop, 1*time.Second); err != nil {
<<<<<<< HEAD
			console.Fatal("Error stopping machine: %v", err)
			cmdUtil.MaybeReportErrorAndExit(err)
		}
		console.OutStyle("stopped", "Machine stopped.")

		if err := cmdUtil.KillMountProcess(); err != nil {
			console.Fatal("Errors occurred deleting mount process: %v", err)
=======
			console.Fatal("Unable to stop VM: %v", err)
			cmdUtil.MaybeReportErrorAndExit(err)
		}
		if !nonexistent {
			console.OutStyle("stopped", "%q stopped.", profile)
		}

		if err := cmdUtil.KillMountProcess(); err != nil {
			console.Fatal("Unable to kill mount process: %v", err)
>>>>>>> 0f11c4de
		}
	},
}

func init() {
	RootCmd.AddCommand(stopCmd)
}<|MERGE_RESOLUTION|>--- conflicted
+++ resolved
@@ -26,10 +26,7 @@
 	"github.com/spf13/viper"
 	cmdUtil "k8s.io/minikube/cmd/util"
 	"k8s.io/minikube/pkg/minikube/cluster"
-<<<<<<< HEAD
-=======
 	pkg_config "k8s.io/minikube/pkg/minikube/config"
->>>>>>> 0f11c4de
 	"k8s.io/minikube/pkg/minikube/console"
 	"k8s.io/minikube/pkg/minikube/machine"
 	pkgutil "k8s.io/minikube/pkg/util"
@@ -42,13 +39,9 @@
 	Long: `Stops a local kubernetes cluster running in Virtualbox. This command stops the VM
 itself, leaving all files intact. The cluster can be started again with the "start" command.`,
 	Run: func(cmd *cobra.Command, args []string) {
-<<<<<<< HEAD
-		console.OutStyle("stopping", "Stopping local Kubernetes cluster...")
-=======
 		profile := viper.GetString(pkg_config.MachineProfile)
 		console.OutStyle("stopping", "Stopping %q Kubernetes cluster...", profile)
 
->>>>>>> 0f11c4de
 		api, err := machine.NewAPIClient()
 		if err != nil {
 			console.Fatal("Error getting client: %v", err)
@@ -70,15 +63,6 @@
 			}
 		}
 		if err := pkgutil.RetryAfter(5, stop, 1*time.Second); err != nil {
-<<<<<<< HEAD
-			console.Fatal("Error stopping machine: %v", err)
-			cmdUtil.MaybeReportErrorAndExit(err)
-		}
-		console.OutStyle("stopped", "Machine stopped.")
-
-		if err := cmdUtil.KillMountProcess(); err != nil {
-			console.Fatal("Errors occurred deleting mount process: %v", err)
-=======
 			console.Fatal("Unable to stop VM: %v", err)
 			cmdUtil.MaybeReportErrorAndExit(err)
 		}
@@ -88,7 +72,6 @@
 
 		if err := cmdUtil.KillMountProcess(); err != nil {
 			console.Fatal("Unable to kill mount process: %v", err)
->>>>>>> 0f11c4de
 		}
 	},
 }
