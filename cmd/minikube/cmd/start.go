/*
Copyright 2016 The Kubernetes Authors All rights reserved.

Licensed under the Apache License, Version 2.0 (the "License");
you may not use this file except in compliance with the License.
You may obtain a copy of the License at

    http://www.apache.org/licenses/LICENSE-2.0

Unless required by applicable law or agreed to in writing, software
distributed under the License is distributed on an "AS IS" BASIS,
WITHOUT WARRANTIES OR CONDITIONS OF ANY KIND, either express or implied.
See the License for the specific language governing permissions and
limitations under the License.
*/

package cmd

import (
	"encoding/json"
	"fmt"
	"math"
	"net"
	"net/url"
	"os"
	"os/exec"
	"os/user"
	"path/filepath"
	"runtime"
	"strconv"
	"strings"
	"time"

	"github.com/blang/semver"
	"github.com/docker/machine/libmachine"
	"github.com/docker/machine/libmachine/host"
	"github.com/docker/machine/libmachine/ssh"
	"github.com/golang/glog"
	"github.com/google/go-containerregistry/pkg/authn"
	"github.com/google/go-containerregistry/pkg/name"
	"github.com/google/go-containerregistry/pkg/v1/remote"
	"github.com/pkg/errors"
	"github.com/shirou/gopsutil/cpu"
	gopshost "github.com/shirou/gopsutil/host"
	"github.com/spf13/cobra"
	"github.com/spf13/viper"
	"golang.org/x/sync/errgroup"
	cmdcfg "k8s.io/minikube/cmd/minikube/cmd/config"
	"k8s.io/minikube/pkg/drivers"
	"k8s.io/minikube/pkg/minikube/bootstrapper"
	"k8s.io/minikube/pkg/minikube/bootstrapper/images"
	"k8s.io/minikube/pkg/minikube/bootstrapper/kubeadm"
	"k8s.io/minikube/pkg/minikube/cluster"
	"k8s.io/minikube/pkg/minikube/command"
	cfg "k8s.io/minikube/pkg/minikube/config"
	"k8s.io/minikube/pkg/minikube/constants"
	"k8s.io/minikube/pkg/minikube/cruntime"
	"k8s.io/minikube/pkg/minikube/drivers/none"
	"k8s.io/minikube/pkg/minikube/exit"
	"k8s.io/minikube/pkg/minikube/kubeconfig"
	"k8s.io/minikube/pkg/minikube/localpath"
	"k8s.io/minikube/pkg/minikube/logs"
	"k8s.io/minikube/pkg/minikube/machine"
	"k8s.io/minikube/pkg/minikube/notify"
	"k8s.io/minikube/pkg/minikube/out"
	"k8s.io/minikube/pkg/minikube/proxy"
	pkgutil "k8s.io/minikube/pkg/util"
	"k8s.io/minikube/pkg/util/lock"
	"k8s.io/minikube/pkg/util/retry"
	"k8s.io/minikube/pkg/version"
)

const (
	isoURL                = "iso-url"
	memory                = "memory"
	cpus                  = "cpus"
	humanReadableDiskSize = "disk-size"
	nfsSharesRoot         = "nfs-shares-root"
	nfsShare              = "nfs-share"
	kubernetesVersion     = "kubernetes-version"
	hostOnlyCIDR          = "host-only-cidr"
	containerRuntime      = "container-runtime"
	criSocket             = "cri-socket"
	networkPlugin         = "network-plugin"
	enableDefaultCNI      = "enable-default-cni"
	hypervVirtualSwitch   = "hyperv-virtual-switch"
	kvmNetwork            = "kvm-network"
	kvmQemuURI            = "kvm-qemu-uri"
	kvmGPU                = "kvm-gpu"
	kvmHidden             = "kvm-hidden"
	minikubeEnvPrefix     = "MINIKUBE"
	defaultMemorySize     = "2000mb"
	defaultDiskSize       = "20000mb"
	keepContext           = "keep-context"
	createMount           = "mount"
	featureGates          = "feature-gates"
	apiServerName         = "apiserver-name"
	apiServerPort         = "apiserver-port"
	dnsDomain             = "dns-domain"
	serviceCIDR           = "service-cluster-ip-range"
	imageRepository       = "image-repository"
	imageMirrorCountry    = "image-mirror-country"
	mountString           = "mount-string"
	disableDriverMounts   = "disable-driver-mounts"
	addons                = "addons"
	cacheImages           = "cache-images"
	uuid                  = "uuid"
	vpnkitSock            = "hyperkit-vpnkit-sock"
	vsockPorts            = "hyperkit-vsock-ports"
	embedCerts            = "embed-certs"
	noVTXCheck            = "no-vtx-check"
	downloadOnly          = "download-only"
	dnsProxy              = "dns-proxy"
	hostDNSResolver       = "host-dns-resolver"
	waitUntilHealthy      = "wait"
	force                 = "force"
	interactive           = "interactive"
	waitTimeout           = "wait-timeout"
	nativeSSH             = "native-ssh"
	minimumMemorySize     = "1024mb"
	minimumCPUS           = 2
	minimumDiskSize       = "2000mb"
)

var (
	registryMirror   []string
	dockerEnv        []string
	dockerOpt        []string
	insecureRegistry []string
	apiServerNames   []string
	addonList        []string
	apiServerIPs     []net.IP
	extraOptions     cfg.ExtraOptionSlice
)

<<<<<<< HEAD
=======
type kubectlversion struct {
	CVersion VersionInfo `json:"clientVersion"`
	SVersion VersionInfo `json:"serverVersion"`
}

// VersionInfo holds version information
type VersionInfo struct {
	Major      string `json:"major"`
	Minor      string `json:"minor"`
	GitVersion string `json:"gitVersion"`
}

>>>>>>> 9f38ddff
func init() {
	initMinikubeFlags()
	initKubernetesFlags()
	initDriverFlags()
	initNetworkingFlags()
	if err := viper.BindPFlags(startCmd.Flags()); err != nil {
		exit.WithError("unable to bind flags", err)
	}

}

// initMinikubeFlags includes commandline flags for minikube.
func initMinikubeFlags() {
	viper.SetEnvPrefix(minikubeEnvPrefix)
	// Replaces '-' in flags with '_' in env variables
	// e.g. iso-url => $ENVPREFIX_ISO_URL
	viper.SetEnvKeyReplacer(strings.NewReplacer("-", "_"))
	viper.AutomaticEnv()

	startCmd.Flags().Bool(force, false, "Force minikube to perform possibly dangerous operations")
	startCmd.Flags().Bool(interactive, true, "Allow user prompts for more information")

	startCmd.Flags().Int(cpus, 2, "Number of CPUs allocated to the minikube VM.")
	startCmd.Flags().String(memory, defaultMemorySize, "Amount of RAM allocated to the minikube VM (format: <number>[<unit>], where unit = b, k, m or g).")
	startCmd.Flags().String(humanReadableDiskSize, defaultDiskSize, "Disk size allocated to the minikube VM (format: <number>[<unit>], where unit = b, k, m or g).")
	startCmd.Flags().Bool(downloadOnly, false, "If true, only download and cache files for later use - don't install or start anything.")
	startCmd.Flags().Bool(cacheImages, true, "If true, cache docker images for the current bootstrapper and load them into the machine. Always false with --vm-driver=none.")
	startCmd.Flags().String(isoURL, constants.DefaultISOURL, "Location of the minikube iso.")
	startCmd.Flags().Bool(keepContext, false, "This will keep the existing kubectl context and will create a minikube context.")
	startCmd.Flags().Bool(embedCerts, false, "if true, will embed the certs in kubeconfig.")
	startCmd.Flags().String(containerRuntime, "docker", "The container runtime to be used (docker, crio, containerd).")
	startCmd.Flags().Bool(createMount, false, "This will start the mount daemon and automatically mount files into minikube.")
	startCmd.Flags().String(mountString, constants.DefaultMountDir+":/minikube-host", "The argument to pass the minikube mount command on start.")
	startCmd.Flags().StringArrayVar(&addonList, addons, nil, "Enable addons. see `minikube addons list` for a list of valid addon names.")
	startCmd.Flags().String(criSocket, "", "The cri socket path to be used.")
	startCmd.Flags().String(networkPlugin, "", "The name of the network plugin.")
	startCmd.Flags().Bool(enableDefaultCNI, false, "Enable the default CNI plugin (/etc/cni/net.d/k8s.conf). Used in conjunction with \"--network-plugin=cni\".")
	startCmd.Flags().Bool(waitUntilHealthy, true, "Wait until Kubernetes core services are healthy before exiting.")
	startCmd.Flags().Duration(waitTimeout, 6*time.Minute, "max time to wait per Kubernetes core services to be healthy.")
	startCmd.Flags().Bool(nativeSSH, true, "Use native Golang SSH client (default true). Set to 'false' to use the command line 'ssh' command when accessing the docker machine. Useful for the machine drivers when they will not start with 'Waiting for SSH'.")
}

// initKubernetesFlags inits the commandline flags for kubernetes related options
func initKubernetesFlags() {
	startCmd.Flags().String(kubernetesVersion, constants.DefaultKubernetesVersion, "The kubernetes version that the minikube VM will use (ex: v1.2.3)")
	startCmd.Flags().Var(&extraOptions, "extra-config",
		`A set of key=value pairs that describe configuration that may be passed to different components.
		The key should be '.' separated, and the first part before the dot is the component to apply the configuration to.
		Valid components are: kubelet, kubeadm, apiserver, controller-manager, etcd, proxy, scheduler
		Valid kubeadm parameters: `+fmt.Sprintf("%s, %s", strings.Join(kubeadm.KubeadmExtraArgsWhitelist[kubeadm.KubeadmCmdParam], ", "), strings.Join(kubeadm.KubeadmExtraArgsWhitelist[kubeadm.KubeadmConfigParam], ",")))
	startCmd.Flags().String(featureGates, "", "A set of key=value pairs that describe feature gates for alpha/experimental features.")
	startCmd.Flags().String(dnsDomain, constants.ClusterDNSDomain, "The cluster dns domain name used in the kubernetes cluster")
	startCmd.Flags().Int(apiServerPort, constants.APIServerPort, "The apiserver listening port")
	startCmd.Flags().String(apiServerName, constants.APIServerName, "The apiserver name which is used in the generated certificate for kubernetes.  This can be used if you want to make the apiserver available from outside the machine")
	startCmd.Flags().StringArrayVar(&apiServerNames, "apiserver-names", nil, "A set of apiserver names which are used in the generated certificate for kubernetes.  This can be used if you want to make the apiserver available from outside the machine")
	startCmd.Flags().IPSliceVar(&apiServerIPs, "apiserver-ips", nil, "A set of apiserver IP Addresses which are used in the generated certificate for kubernetes.  This can be used if you want to make the apiserver available from outside the machine")
}

// initDriverFlags inits the commandline flags for vm drivers
func initDriverFlags() {
	startCmd.Flags().String("vm-driver", "", fmt.Sprintf("Driver is one of: %v (defaults to virtualbox)", constants.SupportedVMDrivers))
	startCmd.Flags().Bool(disableDriverMounts, false, "Disables the filesystem mounts provided by the hypervisors")

	// kvm2
	startCmd.Flags().String(kvmNetwork, "default", "The KVM network name. (kvm2 driver only)")
	startCmd.Flags().String(kvmQemuURI, "qemu:///system", "The KVM QEMU connection URI. (kvm2 driver only)")
	startCmd.Flags().Bool(kvmGPU, false, "Enable experimental NVIDIA GPU support in minikube")
	startCmd.Flags().Bool(kvmHidden, false, "Hide the hypervisor signature from the guest in minikube (kvm2 driver only)")

	// virtualbox
	startCmd.Flags().String(hostOnlyCIDR, "192.168.99.1/24", "The CIDR to be used for the minikube VM (virtualbox driver only)")
	startCmd.Flags().Bool(dnsProxy, false, "Enable proxy for NAT DNS requests (virtualbox driver only)")
	startCmd.Flags().Bool(hostDNSResolver, true, "Enable host resolver for NAT DNS requests (virtualbox driver only)")
	startCmd.Flags().Bool(noVTXCheck, false, "Disable checking for the availability of hardware virtualization before the vm is started (virtualbox driver only)")

	// hyperkit
	startCmd.Flags().StringSlice(vsockPorts, []string{}, "List of guest VSock ports that should be exposed as sockets on the host (hyperkit driver only)")
	startCmd.Flags().String(uuid, "", "Provide VM UUID to restore MAC address (hyperkit driver only)")
	startCmd.Flags().String(vpnkitSock, "", "Location of the VPNKit socket used for networking. If empty, disables Hyperkit VPNKitSock, if 'auto' uses Docker for Mac VPNKit connection, otherwise uses the specified VSock (hyperkit driver only)")
	startCmd.Flags().StringSlice(nfsShare, []string{}, "Local folders to share with Guest via NFS mounts (hyperkit driver only)")
	startCmd.Flags().String(nfsSharesRoot, "/nfsshares", "Where to root the NFS Shares, defaults to /nfsshares (hyperkit driver only)")

	// hyperv
	startCmd.Flags().String(hypervVirtualSwitch, "", "The hyperv virtual switch name. Defaults to first found. (hyperv driver only)")
}

// initNetworkingFlags inits the commandline flags for connectivity related flags for start
func initNetworkingFlags() {
	startCmd.Flags().StringSliceVar(&insecureRegistry, "insecure-registry", nil, "Insecure Docker registries to pass to the Docker daemon.  The default service CIDR range will automatically be added.")
	startCmd.Flags().StringSliceVar(&registryMirror, "registry-mirror", nil, "Registry mirrors to pass to the Docker daemon")
	startCmd.Flags().String(imageRepository, "", "Alternative image repository to pull docker images from. This can be used when you have limited access to gcr.io. Set it to \"auto\" to let minikube decide one for you. For Chinese mainland users, you may use local gcr.io mirrors such as registry.cn-hangzhou.aliyuncs.com/google_containers")
	startCmd.Flags().String(imageMirrorCountry, "", "Country code of the image mirror to be used. Leave empty to use the global one. For Chinese mainland users, set it to cn.")
	startCmd.Flags().String(serviceCIDR, pkgutil.DefaultServiceCIDR, "The CIDR to be used for service cluster IPs.")
	startCmd.Flags().StringArrayVar(&dockerEnv, "docker-env", nil, "Environment variables to pass to the Docker daemon. (format: key=value)")
	startCmd.Flags().StringArrayVar(&dockerOpt, "docker-opt", nil, "Specify arbitrary flags to pass to the Docker daemon. (format: key=value)")
}

// startCmd represents the start command
var startCmd = &cobra.Command{
	Use:   "start",
	Short: "Starts a local kubernetes cluster",
	Long:  "Starts a local kubernetes cluster",
	Run:   runStart,
}

// platform generates a user-readable platform message
func platform() string {
	var s strings.Builder

	// Show the distro version if possible
	hi, err := gopshost.Info()
	if err == nil {
		s.WriteString(fmt.Sprintf("%s %s", strings.Title(hi.Platform), hi.PlatformVersion))
		glog.Infof("hostinfo: %+v", hi)
	} else {
		glog.Warningf("gopshost.Info returned error: %v", err)
		s.WriteString(runtime.GOOS)
	}

	vsys, vrole, err := gopshost.Virtualization()
	if err != nil {
		glog.Warningf("gopshost.Virtualization returned error: %v", err)
	} else {
		glog.Infof("virtualization: %s %s", vsys, vrole)
	}

	// This environment is exotic, let's output a bit more.
	if vrole == "guest" || runtime.GOARCH != "amd64" {
		s.WriteString(fmt.Sprintf(" (%s/%s)", vsys, runtime.GOARCH))
	}
	return s.String()
}

// runStart handles the executes the flow of "minikube start"
func runStart(cmd *cobra.Command, args []string) {
	displayVersion(version.GetVersion())
	displayEnviron(os.Environ())

	// if --registry-mirror specified when run minikube start,
	// take arg precedence over MINIKUBE_REGISTRY_MIRROR
	// actually this is a hack, because viper 1.0.0 can assign env to variable if StringSliceVar
	// and i can't update it to 1.4.0, it affects too much code
	// other types (like String, Bool) of flag works, so imageRepository, imageMirrorCountry
	// can be configured as MINIKUBE_IMAGE_REPOSITORY and IMAGE_MIRROR_COUNTRY
	// this should be updated to documentation
	if len(registryMirror) == 0 {
		registryMirror = viper.GetStringSlice("registry_mirror")
	}

	oldConfig, err := cfg.Load()
	if err != nil && !os.IsNotExist(err) {
		exit.WithCodeT(exit.Data, "Unable to load config: {{.error}}", out.V{"error": err})
	}

	driver := selectDriver(oldConfig)
	err = autoSetDriverOptions(driver)
	if err != nil {
		glog.Errorf("Error autoSetOptions : %v", err)
	}

	validateFlags(driver)
	validateUser(driver)

	_ = getMinikubeVersion(driver)
	k8sVersion, isUpgrade := getKubernetesVersion(oldConfig)
	config, err := generateCfgFromFlags(cmd, k8sVersion, driver)
	if err != nil {
		exit.WithError("Failed to generate config", err)
	}

	// For non-"none", the ISO is required to boot, so block until it is downloaded
	if driver != constants.DriverNone {
		if err := cluster.CacheISO(config.MachineConfig); err != nil {
			exit.WithError("Failed to cache ISO", err)
		}
	}

	if viper.GetBool(nativeSSH) {
		ssh.SetDefaultClient(ssh.Native)
	} else {
		ssh.SetDefaultClient(ssh.External)
	}

	// Now that the ISO is downloaded, pull images in the background while the VM boots.
	var cacheGroup errgroup.Group
	beginCacheImages(&cacheGroup, config.KubernetesConfig.ImageRepository, k8sVersion)

	// Abstraction leakage alert: startHost requires the config to be saved, to satistfy pkg/provision/buildroot.
	// Hence, saveConfig must be called before startHost, and again afterwards when we know the IP.
	if err := saveConfig(&config); err != nil {
		exit.WithError("Failed to save config", err)
	}

	// exits here in case of --download-only option.
	handleDownloadOnly(&cacheGroup, k8sVersion)
	mRunner, preExists, machineAPI, host := startMachine(&config)
	defer machineAPI.Close()
	// configure the runtime (docker, containerd, crio)
	cr := configureRuntimes(mRunner, driver, config.KubernetesConfig)
	showVersionInfo(k8sVersion, cr)
	waitCacheImages(&cacheGroup)

	// Must be written before bootstrap, otherwise health checks may flake due to stale IP
	kubeconfig, err := setupKubeconfig(host, &config)
	if err != nil {
		exit.WithError("Failed to setup kubeconfig", err)
	}

	// setup kubeadm (must come after setupKubeconfig)
	bs := setupKubeAdm(machineAPI, config.KubernetesConfig)

	// pull images or restart cluster
	bootstrapCluster(bs, cr, mRunner, config.KubernetesConfig, preExists, isUpgrade)
	configureMounts()

	// enable addons with start command
	for _, a := range addonList {
		err = cmdcfg.Set(a, "true")
		if err != nil {
			exit.WithError("addon enable failed", err)
		}
	}

	if err = loadCachedImagesInConfigFile(); err != nil {
		out.T(out.FailureType, "Unable to load cached images from config file.")
	}

	// special ops for none driver, like change minikube directory.
	if driver == constants.DriverNone {
		prepareNone()
	}
	if viper.GetBool(waitUntilHealthy) {
		if err := bs.WaitCluster(config.KubernetesConfig, viper.GetDuration(waitTimeout)); err != nil {
			exit.WithError("Wait failed", err)
		}
	}
	if err := showKubectlInfo(kubeconfig, k8sVersion); err != nil {
		glog.Errorf("kubectl info: %v", err)
	}
}

func displayVersion(version string) {
	prefix := ""
	if viper.GetString(cfg.MachineProfile) != constants.DefaultMachineName {
		prefix = fmt.Sprintf("[%s] ", viper.GetString(cfg.MachineProfile))
	}

	versionState := out.Happy
	if notify.MaybePrintUpdateTextFromGithub() {
		versionState = out.Meh
	}

	out.T(versionState, "{{.prefix}}minikube {{.version}} on {{.platform}}", out.V{"prefix": prefix, "version": version, "platform": platform()})
}

// displayEnviron makes the user aware of environment variables that will affect how minikube operates
func displayEnviron(env []string) {
	for _, kv := range env {
		bits := strings.SplitN(kv, "=", 2)
		k := bits[0]
		v := bits[1]
		if strings.HasPrefix(k, "MINIKUBE_") || k == constants.KubeconfigEnvVar {
			out.T(out.Option, "{{.key}}={{.value}}", out.V{"key": k, "value": v})
		}
	}
}

func setupKubeconfig(h *host.Host, c *cfg.Config) (*kubeconfig.Settings, error) {
	addr, err := h.Driver.GetURL()
	if err != nil {
		exit.WithError("Failed to get driver URL", err)
	}
	addr = strings.Replace(addr, "tcp://", "https://", -1)
	addr = strings.Replace(addr, ":2376", ":"+strconv.Itoa(c.KubernetesConfig.NodePort), -1)
	if c.KubernetesConfig.APIServerName != constants.APIServerName {
		addr = strings.Replace(addr, c.KubernetesConfig.NodeIP, c.KubernetesConfig.APIServerName, -1)
	}

	kcs := &kubeconfig.Settings{
		ClusterName:          cfg.GetMachineName(),
		ClusterServerAddress: addr,
		ClientCertificate:    localpath.MakeMiniPath("client.crt"),
		ClientKey:            localpath.MakeMiniPath("client.key"),
		CertificateAuthority: localpath.MakeMiniPath("ca.crt"),
		KeepContext:          viper.GetBool(keepContext),
		EmbedCerts:           viper.GetBool(embedCerts),
	}

	kcs.SetPath(kubeconfig.PathFromEnv())
	if err := kubeconfig.Update(kcs); err != nil {
		return kcs, err
	}
	return kcs, nil
}

func handleDownloadOnly(cacheGroup *errgroup.Group, k8sVersion string) {
	// If --download-only, complete the remaining downloads and exit.
	if !viper.GetBool(downloadOnly) {
		return
	}
	if err := doCacheBinaries(k8sVersion); err != nil {
		exit.WithError("Failed to cache binaries", err)
	}
	waitCacheImages(cacheGroup)
	if err := CacheImagesInConfigFile(); err != nil {
		exit.WithError("Failed to cache images", err)
	}
	out.T(out.Check, "Download complete!")
	os.Exit(0)

}

func startMachine(config *cfg.Config) (runner command.Runner, preExists bool, machineAPI libmachine.API, host *host.Host) {
	m, err := machine.NewAPIClient()
	if err != nil {
		exit.WithError("Failed to get machine client", err)
	}
	host, preExists = startHost(m, config.MachineConfig)
	runner, err = machine.CommandRunner(host)
	if err != nil {
		exit.WithError("Failed to get command runner", err)
	}

	ip := validateNetwork(host, runner)
	// Bypass proxy for minikube's vm host ip
	err = proxy.ExcludeIP(ip)
	if err != nil {
		out.ErrT(out.FailureType, "Failed to set NO_PROXY Env. Please use `export NO_PROXY=$NO_PROXY,{{.ip}}`.", out.V{"ip": ip})
	}
	// Save IP to configuration file for subsequent use
	config.KubernetesConfig.NodeIP = ip
	if err := saveConfig(config); err != nil {
		exit.WithError("Failed to save config", err)
	}

	return runner, preExists, m, host
}

func showVersionInfo(k8sVersion string, cr cruntime.Manager) {
	version, _ := cr.Version()
	out.T(cr.Style(), "Preparing Kubernetes {{.k8sVersion}} on {{.runtime}} {{.runtimeVersion}} ...", out.V{"k8sVersion": k8sVersion, "runtime": cr.Name(), "runtimeVersion": version})
	for _, v := range dockerOpt {
		out.T(out.Option, "opt {{.docker_option}}", out.V{"docker_option": v})
	}
	for _, v := range dockerEnv {
		out.T(out.Option, "env {{.docker_env}}", out.V{"docker_env": v})
	}
}

func showKubectlInfo(kcs *kubeconfig.Settings, k8sVersion string) error {
	if kcs.KeepContext {
		out.T(out.Kubectl, "To connect to this cluster, use: kubectl --context={{.name}}", out.V{"name": kcs.ClusterName})
	} else {
		out.T(out.Ready, `Done! kubectl is now configured to use "{{.name}}"`, out.V{"name": cfg.GetMachineName()})
	}

	path, err := exec.LookPath("kubectl")
	if err != nil {
		out.T(out.Tip, "For best results, install kubectl: https://kubernetes.io/docs/tasks/tools/install-kubectl/")
		return nil
	}

	j, err := exec.Command(path, "version", "--client", "--output=json").Output()
	if err != nil {
		return errors.Wrap(err, "exec")
	}

	cv := struct {
		ClientVersion struct {
			GitVersion string `json:"gitVersion"`
		} `json:"clientVersion"`
	}{}
	err = json.Unmarshal(j, &cv)
	if err != nil {
		return errors.Wrap(err, "unmarshal")
	}

	client, err := semver.Make(strings.TrimPrefix(cv.ClientVersion.GitVersion, version.VersionPrefix))
	if err != nil {
		return errors.Wrap(err, "client semver")
	}

	cluster := semver.MustParse(strings.TrimPrefix(k8sVersion, version.VersionPrefix))
	minorSkew := int(math.Abs(float64(int(client.Minor) - int(cluster.Minor))))
	glog.Infof("kubectl: %s, cluster: %s (minor skew: %d)", client, cluster, minorSkew)

	if client.Major != cluster.Major || minorSkew > 1 {
		out.WarningT("{{.path}} is version {{.client_version}}, and is incompatible with Kubernetes {{.cluster_version}}. You will need to update {{.path}} or use 'minikube kubectl' to connect with this cluster",
			out.V{"path": path, "client_version": client, "cluster_version": cluster})
	}
	return nil
}

func selectDriver(oldConfig *cfg.Config) string {
	driver := viper.GetString("vm-driver")
	// By default, the driver is whatever we used last time
	if driver == "" {
		driver = constants.DriverVirtualbox
		if oldConfig != nil {
			driver = oldConfig.MachineConfig.VMDriver
		}
	}
	if err := cmdcfg.IsValidDriver(runtime.GOOS, driver); err != nil {
		exit.WithCodeT(exit.Failure, "The driver '{{.driver}}' is not supported on {{.os}}", out.V{"driver": driver, "os": runtime.GOOS})
	}

	// Detect if our driver conflicts with a previously created VM. If we run into any errors, just move on.
	api, err := machine.NewAPIClient()
	if err != nil {
		glog.Infof("selectDriver NewAPIClient: %v", err)
		return driver
	}

	exists, err := api.Exists(cfg.GetMachineName())
	if err != nil {
		glog.Infof("selectDriver api.Exists: %v", err)
		return driver
	}
	if !exists {
		return driver
	}

	h, err := api.Load(cfg.GetMachineName())
	if err != nil {
		glog.Infof("selectDriver api.Load: %v", err)
		return driver
	}

	if h.Driver.DriverName() == driver || h.Driver.DriverName() == "not-found" {
		return driver
	}

	out.ErrT(out.Conflict, `The existing "{{.profile_name}}" VM that was created using the "{{.old_driver}}" driver, and is incompatible with the "{{.driver}}" driver.`,
		out.V{"profile_name": cfg.GetMachineName(), "driver": driver, "old_driver": h.Driver.DriverName()})

	out.ErrT(out.Workaround, `To proceed, either:
      1) Delete the existing VM using: '{{.command}} delete'
      or
      2) Restart with the existing driver: '{{.command}} start --vm-driver={{.old_driver}}'`, out.V{"command": minikubeCmd(), "old_driver": h.Driver.DriverName()})
	exit.WithCodeT(exit.Config, "Exiting due to driver incompatibility")
	return ""
}

func selectImageRepository(mirrorCountry string, k8sVersion string) (bool, string, error) {
	var tryCountries []string
	var fallback string
	glog.Infof("selecting image repository for country %s ...", mirrorCountry)

	if mirrorCountry != "" {
		localRepos, ok := constants.ImageRepositories[mirrorCountry]
		if !ok || len(localRepos) == 0 {
			return false, "", fmt.Errorf("invalid image mirror country code: %s", mirrorCountry)
		}

		tryCountries = append(tryCountries, mirrorCountry)

		// we'll use the first repository as fallback
		// when none of the mirrors in the given location is available
		fallback = localRepos[0]

	} else {
		// always make sure global is preferred
		tryCountries = append(tryCountries, "global")
		for k := range constants.ImageRepositories {
			if strings.ToLower(k) != "global" {
				tryCountries = append(tryCountries, k)
			}
		}
	}

	checkRepository := func(repo string) error {
		pauseImage := images.PauseImage(repo, k8sVersion)
		ref, err := name.ParseReference(pauseImage, name.WeakValidation)
		if err != nil {
			return err
		}

		_, err = remote.Image(ref, remote.WithAuthFromKeychain(authn.DefaultKeychain))
		return err
	}

	for _, code := range tryCountries {
		localRepos := constants.ImageRepositories[code]
		for _, repo := range localRepos {
			err := checkRepository(repo)
			if err == nil {
				return true, repo, nil
			}
		}
	}

	return false, fallback, nil
}

// Return a minikube command containing the current profile name
func minikubeCmd() string {
	if viper.GetString(cfg.MachineProfile) != constants.DefaultMachineName {
		return fmt.Sprintf("minikube -p %s", cfg.MachineProfile)
	}
	return "minikube"
}

// validerUser validates minikube is run by the recommended user (privileged or regular)
func validateUser(driver string) {
	u, err := user.Current()
	if err != nil {
		glog.Errorf("Error getting the current user: %v", err)
		return
	}

	useForce := viper.GetBool(force)

	if driver == constants.DriverNone && u.Uid != "0" && !useForce {
		exit.WithCodeT(exit.Permissions, `The "{{.driver_name}}" driver requires root privileges. Please run minikube using 'sudo minikube --vm-driver={{.driver_name}}'.`, out.V{"driver_name": driver})
	}

	if driver == constants.DriverNone || u.Uid != "0" {
		return
	}

	out.T(out.Stopped, `The "{{.driver_name}}" driver should not be used with root privileges.`, out.V{"driver_name": driver})
	out.T(out.Tip, "If you are running minikube within a VM, consider using --vm-driver=none:")
	out.T(out.Documentation, "  https://minikube.sigs.k8s.io/docs/reference/drivers/none/")

	if !useForce {
		os.Exit(exit.Permissions)
	}
	_, err = cfg.Load()
	if err == nil || !os.IsNotExist(err) {
		out.T(out.Tip, "Tip: To remove this root owned cluster, run: sudo {{.cmd}} delete", out.V{"cmd": minikubeCmd()})
	}
	if !useForce {
		exit.WithCodeT(exit.Permissions, "Exiting")
	}
}

// validateFlags validates the supplied flags against known bad combinations
func validateFlags(driver string) {
	diskSizeMB := pkgutil.CalculateSizeInMB(viper.GetString(humanReadableDiskSize))
	if diskSizeMB < pkgutil.CalculateSizeInMB(minimumDiskSize) && !viper.GetBool(force) {
		exit.WithCodeT(exit.Config, "Requested disk size {{.requested_size}} is less than minimum of {{.minimum_size}}", out.V{"requested_size": diskSizeMB, "minimum_size": pkgutil.CalculateSizeInMB(minimumDiskSize)})
	}

	memorySizeMB := pkgutil.CalculateSizeInMB(viper.GetString(memory))
	if memorySizeMB < pkgutil.CalculateSizeInMB(minimumMemorySize) && !viper.GetBool(force) {
		exit.UsageT("Requested memory allocation {{.requested_size}} is less than the minimum allowed of {{.minimum_size}}", out.V{"requested_size": memorySizeMB, "minimum_size": pkgutil.CalculateSizeInMB(minimumMemorySize)})
	}
	if memorySizeMB < pkgutil.CalculateSizeInMB(defaultMemorySize) && !viper.GetBool(force) {
		out.T(out.Notice, "Requested memory allocation ({{.memory}}MB) is less than the default memory allocation of {{.default_memorysize}}MB. Beware that minikube might not work correctly or crash unexpectedly.",
			out.V{"memory": memorySizeMB, "default_memorysize": pkgutil.CalculateSizeInMB(defaultMemorySize)})
	}

	var cpuCount int
	if driver == constants.DriverNone {
		if cfg.GetMachineName() != constants.DefaultMachineName {
			exit.WithCodeT(exit.Config, "The 'none' driver does not support multiple profiles: https://minikube.sigs.k8s.io/docs/reference/drivers/none/")
		}

		// Uses the gopsutil cpu package to count the number of physical cpu cores
		ci, err := cpu.Counts(false)
		if err != nil {
			glog.Warningf("Unable to get CPU info: %v", err)
		} else {
			cpuCount = ci
		}
	} else {
		cpuCount = viper.GetInt(cpus)
	}
	if cpuCount < minimumCPUS {
		exit.UsageT("Requested cpu count {{.requested_cpus}} is less than the minimum allowed of {{.minimum_cpus}}", out.V{"requested_cpus": cpuCount, "minimum_cpus": minimumCPUS})
	}

	// check that kubeadm extra args contain only whitelisted parameters
	for param := range extraOptions.AsMap().Get(kubeadm.Kubeadm) {
		if !cfg.ContainsParam(kubeadm.KubeadmExtraArgsWhitelist[kubeadm.KubeadmCmdParam], param) &&
			!cfg.ContainsParam(kubeadm.KubeadmExtraArgsWhitelist[kubeadm.KubeadmConfigParam], param) {
			exit.UsageT("Sorry, the kubeadm.{{.parameter_name}} parameter is currently not supported by --extra-config", out.V{"parameter_name": param})
		}
	}

	validateRegistryMirror()
}

// This function validates if the --registry-mirror
// args match the format of http://localhost
func validateRegistryMirror() {

	if len(registryMirror) > 0 {
		for _, loc := range registryMirror {
			URL, err := url.Parse(loc)
			if err != nil {
				glog.Errorln("Error Parsing URL: ", err)
			}
			if (URL.Scheme != "http" && URL.Scheme != "https") || URL.Path != "" {
				exit.UsageT("Sorry, the url provided with the --registry-mirror flag is invalid: {{.url}}", out.V{"url": loc})
			}

		}
	}
}

// doCacheBinaries caches Kubernetes binaries in the foreground
func doCacheBinaries(k8sVersion string) error {
	return machine.CacheBinariesForBootstrapper(k8sVersion, viper.GetString(cmdcfg.Bootstrapper))
}

// beginCacheImages caches Docker images in the background
func beginCacheImages(g *errgroup.Group, imageRepository string, k8sVersion string) {
	if !viper.GetBool(cacheImages) {
		return
	}

	g.Go(func() error {
		return machine.CacheImagesForBootstrapper(imageRepository, k8sVersion, viper.GetString(cmdcfg.Bootstrapper))
	})
}

// waitCacheImages blocks until the image cache jobs complete
func waitCacheImages(g *errgroup.Group) {
	if !viper.GetBool(cacheImages) {
		return
	}
	if err := g.Wait(); err != nil {
		glog.Errorln("Error caching images: ", err)
	}
}

// generateCfgFromFlags generates cfg.Config based on flags and supplied arguments
func generateCfgFromFlags(cmd *cobra.Command, k8sVersion string, driver string) (cfg.Config, error) {
	r, err := cruntime.New(cruntime.Config{Type: viper.GetString(containerRuntime)})
	if err != nil {
		return cfg.Config{}, err
	}

	// Pick good default values for --network-plugin and --enable-default-cni based on runtime.
	selectedEnableDefaultCNI := viper.GetBool(enableDefaultCNI)
	selectedNetworkPlugin := viper.GetString(networkPlugin)
	if r.DefaultCNI() && !cmd.Flags().Changed(networkPlugin) {
		selectedNetworkPlugin = "cni"
		if !cmd.Flags().Changed(enableDefaultCNI) {
			selectedEnableDefaultCNI = true
		}
	}

	// Feed Docker our host proxy environment by default, so that it can pull images
	if _, ok := r.(*cruntime.Docker); ok && !cmd.Flags().Changed("docker-env") {
		setDockerProxy()
	}

	repository := viper.GetString(imageRepository)
	mirrorCountry := strings.ToLower(viper.GetString(imageMirrorCountry))
	if strings.ToLower(repository) == "auto" || mirrorCountry != "" {
		found, autoSelectedRepository, err := selectImageRepository(mirrorCountry, k8sVersion)
		if err != nil {
			exit.WithError("Failed to check main repository and mirrors for images for images", err)
		}

		if !found {
			if autoSelectedRepository == "" {
				exit.WithCodeT(exit.Failure, "None of the known repositories is accessible. Consider specifying an alternative image repository with --image-repository flag")
			} else {
				out.WarningT("None of the known repositories in your location are accessible. Using {{.image_repository_name}} as fallback.", out.V{"image_repository_name": autoSelectedRepository})
			}
		}

		repository = autoSelectedRepository
	}

	if cmd.Flags().Changed(imageRepository) {
		out.T(out.SuccessType, "Using image repository {{.name}}", out.V{"name": repository})
	}

	cfg := cfg.Config{
		MachineConfig: cfg.MachineConfig{
			KeepContext:         viper.GetBool(keepContext),
			EmbedCerts:          viper.GetBool(embedCerts),
			MinikubeISO:         viper.GetString(isoURL),
			Memory:              pkgutil.CalculateSizeInMB(viper.GetString(memory)),
			CPUs:                viper.GetInt(cpus),
			DiskSize:            pkgutil.CalculateSizeInMB(viper.GetString(humanReadableDiskSize)),
			VMDriver:            driver,
			ContainerRuntime:    viper.GetString(containerRuntime),
			HyperkitVpnKitSock:  viper.GetString(vpnkitSock),
			HyperkitVSockPorts:  viper.GetStringSlice(vsockPorts),
			NFSShare:            viper.GetStringSlice(nfsShare),
			NFSSharesRoot:       viper.GetString(nfsSharesRoot),
			DockerEnv:           dockerEnv,
			DockerOpt:           dockerOpt,
			InsecureRegistry:    insecureRegistry,
			RegistryMirror:      registryMirror,
			HostOnlyCIDR:        viper.GetString(hostOnlyCIDR),
			HypervVirtualSwitch: viper.GetString(hypervVirtualSwitch),
			KVMNetwork:          viper.GetString(kvmNetwork),
			KVMQemuURI:          viper.GetString(kvmQemuURI),
			KVMGPU:              viper.GetBool(kvmGPU),
			KVMHidden:           viper.GetBool(kvmHidden),
			Downloader:          pkgutil.DefaultDownloader{},
			DisableDriverMounts: viper.GetBool(disableDriverMounts),
			UUID:                viper.GetString(uuid),
			NoVTXCheck:          viper.GetBool(noVTXCheck),
			DNSProxy:            viper.GetBool(dnsProxy),
			HostDNSResolver:     viper.GetBool(hostDNSResolver),
		},
		KubernetesConfig: cfg.KubernetesConfig{
			KubernetesVersion:      k8sVersion,
			NodePort:               viper.GetInt(apiServerPort),
			NodeName:               constants.DefaultNodeName,
			APIServerName:          viper.GetString(apiServerName),
			APIServerNames:         apiServerNames,
			APIServerIPs:           apiServerIPs,
			DNSDomain:              viper.GetString(dnsDomain),
			FeatureGates:           viper.GetString(featureGates),
			ContainerRuntime:       viper.GetString(containerRuntime),
			CRISocket:              viper.GetString(criSocket),
			NetworkPlugin:          selectedNetworkPlugin,
			ServiceCIDR:            viper.GetString(serviceCIDR),
			ImageRepository:        repository,
			ExtraOptions:           extraOptions,
			ShouldLoadCachedImages: viper.GetBool(cacheImages),
			EnableDefaultCNI:       selectedEnableDefaultCNI,
		},
	}
	return cfg, nil
}

// setDockerProxy sets the proxy environment variables in the docker environment.
func setDockerProxy() {
	for _, k := range proxy.EnvVars {
		if v := os.Getenv(k); v != "" {
			// convert https_proxy to HTTPS_PROXY for linux
			// TODO (@medyagh): if user has both http_proxy & HTTPS_PROXY set merge them.
			k = strings.ToUpper(k)
			if k == "HTTP_PROXY" || k == "HTTPS_PROXY" {
				if strings.HasPrefix(v, "localhost") || strings.HasPrefix(v, "127.0") {
					out.WarningT("Not passing {{.name}}={{.value}} to docker env.", out.V{"name": k, "value": v})
					continue
				}
			}
			dockerEnv = append(dockerEnv, fmt.Sprintf("%s=%s", k, v))
		}
	}
}

// autoSetDriverOptions sets the options needed for specific vm-driver automatically.
func autoSetDriverOptions(driver string) error {
	if driver == constants.DriverNone {
		if o := none.AutoOptions(); o != "" {
			return extraOptions.Set(o)
		}
		viper.Set(cacheImages, false)
	}
	return nil
}

// prepareNone prepares the user and host for the joy of the "none" driver
func prepareNone() {
	out.T(out.StartingNone, "Configuring local host environment ...")
	if viper.GetBool(cfg.WantNoneDriverWarning) {
		out.T(out.Empty, "")
		out.WarningT("The 'none' driver provides limited isolation and may reduce system security and reliability.")
		out.WarningT("For more information, see:")
		out.T(out.URL, "https://minikube.sigs.k8s.io/docs/reference/drivers/none/")
		out.T(out.Empty, "")
	}

	if os.Getenv("CHANGE_MINIKUBE_NONE_USER") == "" {
		home := os.Getenv("HOME")
		out.WarningT("kubectl and minikube configuration will be stored in {{.home_folder}}", out.V{"home_folder": home})
		out.WarningT("To use kubectl or minikube commands as your own user, you may need to relocate them. For example, to overwrite your own settings, run:")

		out.T(out.Empty, "")
		out.T(out.Command, "sudo mv {{.home_folder}}/.kube {{.home_folder}}/.minikube $HOME", out.V{"home_folder": home})
		out.T(out.Command, "sudo chown -R $USER $HOME/.kube $HOME/.minikube")
		out.T(out.Empty, "")

		out.T(out.Tip, "This can also be done automatically by setting the env var CHANGE_MINIKUBE_NONE_USER=true")
	}

	if err := pkgutil.MaybeChownDirRecursiveToMinikubeUser(localpath.MiniPath()); err != nil {
		exit.WithCodeT(exit.Permissions, "Failed to change permissions for {{.minikube_dir_path}}: {{.error}}", out.V{"minikube_dir_path": localpath.MiniPath(), "error": err})
	}
}

// startHost starts a new minikube host using a VM or None
func startHost(api libmachine.API, mc cfg.MachineConfig) (*host.Host, bool) {
	exists, err := api.Exists(cfg.GetMachineName())
	if err != nil {
		exit.WithError("Failed to check if machine exists", err)
	}

	var host *host.Host
	start := func() (err error) {
		host, err = cluster.StartHost(api, mc)
		if err != nil {
			out.T(out.Resetting, "Retriable failure: {{.error}}", out.V{"error": err})
			if derr := cluster.DeleteHost(api); derr != nil {
				glog.Warningf("DeleteHost: %v", derr)
			}
		}
		return err
	}

	if err = retry.Expo(start, 5*time.Second, 3*time.Minute, 3); err != nil {
		exit.WithError("Unable to start VM", err)
	}
	return host, exists
}

// validateNetwork tries to catch network problems as soon as possible
func validateNetwork(h *host.Host, r command.Runner) string {
	ip, err := h.Driver.GetIP()
	if err != nil {
		exit.WithError("Unable to get VM IP address", err)
	}

	optSeen := false
	warnedOnce := false
	for _, k := range proxy.EnvVars {
		if v := os.Getenv(k); v != "" {
			if !optSeen {
				out.T(out.Internet, "Found network options:")
				optSeen = true
			}
			out.T(out.Option, "{{.key}}={{.value}}", out.V{"key": k, "value": v})
			ipExcluded := proxy.IsIPExcluded(ip) // Skip warning if minikube ip is already in NO_PROXY
			k = strings.ToUpper(k)               // for http_proxy & https_proxy
			if (k == "HTTP_PROXY" || k == "HTTPS_PROXY") && !ipExcluded && !warnedOnce {
				out.WarningT("You appear to be using a proxy, but your NO_PROXY environment does not include the minikube IP ({{.ip_address}}). Please see {{.documentation_url}} for more details", out.V{"ip_address": ip, "documentation_url": "https://minikube.sigs.k8s.io/docs/reference/networking/proxy/"})
				warnedOnce = true
			}
		}
	}

	// none driver does not need ssh access
	if h.Driver.DriverName() != constants.DriverNone {
		sshAddr := fmt.Sprintf("%s:22", ip)
		conn, err := net.Dial("tcp", sshAddr)
		if err != nil {
			exit.WithCodeT(exit.IO, `minikube is unable to connect to the VM: {{.error}}

This is likely due to one of two reasons:

- VPN or firewall interference
- {{.hypervisor}} network configuration issue

Suggested workarounds:

- Disable your local VPN or firewall software
- Configure your local VPN or firewall to allow access to {{.ip}}
- Restart or reinstall {{.hypervisor}}
- Use an alternative --vm-driver`, out.V{"error": err, "hypervisor": h.Driver.DriverName(), "ip": ip})
		}
		defer conn.Close()
	}

	if err := r.Run("nslookup kubernetes.io"); err != nil {
		out.WarningT("VM is unable to resolve DNS hosts: {[.error}}", out.V{"error": err})
	}

	// Try both UDP and ICMP to assert basic external connectivity
	if err := r.Run("nslookup k8s.io 8.8.8.8 || nslookup k8s.io 1.1.1.1 || ping -c1 8.8.8.8"); err != nil {
		out.WarningT("VM is unable to directly connect to the internet: {{.error}}", out.V{"error": err})
	}

	// Try an HTTPS connection to the
	proxy := os.Getenv("HTTPS_PROXY")
	opts := "-sS"
	if proxy != "" && !strings.HasPrefix(proxy, "localhost") && !strings.HasPrefix(proxy, "127.0") {
		opts = fmt.Sprintf("-x %s %s", proxy, opts)
	}

	repo := viper.GetString(imageRepository)
	if repo == "" {
		repo = images.DefaultImageRepo
	}
	if err := r.Run(fmt.Sprintf("curl %s https://%s/", opts, repo)); err != nil {
		out.WarningT("VM is unable to connect to the selected image repository: {{.error}}", out.V{"error": err})
	}
	return ip
}

// getMinikubeVersion ensures that the driver binary is up to date
func getMinikubeVersion(driver string) string {
	v, err := version.GetSemverVersion()
	if err != nil {
		out.WarningT("Error parsing minikube version: {{.error}}", out.V{"error": err})
	} else if err := drivers.InstallOrUpdate(driver, localpath.MakeMiniPath("bin"), v, viper.GetBool(interactive)); err != nil {
		out.WarningT("Unable to update {{.driver}} driver: {{.error}}", out.V{"driver": driver, "error": err})
	}
	return v.String()
}

// getKubernetesVersion ensures that the requested version is reasonable
func getKubernetesVersion(old *cfg.Config) (string, bool) {
	rawVersion := viper.GetString(kubernetesVersion)
	isUpgrade := false
	if rawVersion == "" {
		rawVersion = constants.DefaultKubernetesVersion
	}

	nvs, err := semver.Make(strings.TrimPrefix(rawVersion, version.VersionPrefix))
	if err != nil {
		exit.WithCodeT(exit.Data, `Unable to parse "{{.kubernetes_version}}": {{.error}}`, out.V{"kubernetes_version": rawVersion, "error": err})
	}
	nv := version.VersionPrefix + nvs.String()

	if old == nil || old.KubernetesConfig.KubernetesVersion == "" {
		return nv, isUpgrade
	}

	oldestVersion, err := semver.Make(strings.TrimPrefix(constants.OldestKubernetesVersion, version.VersionPrefix))
	if err != nil {
		exit.WithCodeT(exit.Data, "Unable to parse oldest Kubernetes version from constants: {{.error}}", out.V{"error": err})
	}

	if nvs.LT(oldestVersion) {
		out.WarningT("Specified Kubernetes version {{.specified}} is less than the oldest supported version: {{.oldest}}", out.V{"specified": nvs, "oldest": constants.OldestKubernetesVersion})
		if viper.GetBool(force) {
			out.WarningT("Kubernetes {{.version}} is not supported by this release of minikube", out.V{"version": nvs})
		} else {
			exit.WithCodeT(exit.Data, "Sorry, Kubernetes {{.version}} is not supported by this release of minikube", out.V{"version": nvs})
		}
	}

	ovs, err := semver.Make(strings.TrimPrefix(old.KubernetesConfig.KubernetesVersion, version.VersionPrefix))
	if err != nil {
		glog.Errorf("Error parsing old version %q: %v", old.KubernetesConfig.KubernetesVersion, err)
	}

	if nvs.LT(ovs) {
		nv = version.VersionPrefix + ovs.String()
		profileArg := ""
		if cfg.GetMachineName() != constants.DefaultMachineName {
			profileArg = fmt.Sprintf("-p %s", cfg.GetMachineName())
		}
		exit.WithCodeT(exit.Config, `Error: You have selected Kubernetes v{{.new}}, but the existing cluster for your profile is running Kubernetes v{{.old}}. Non-destructive downgrades are not supported, but you can proceed by performing one of the following options:

* Recreate the cluster using Kubernetes v{{.new}}: Run "minikube delete {{.profile}}", then "minikube start {{.profile}} --kubernetes-version={{.new}}"
* Create a second cluster with Kubernetes v{{.new}}: Run "minikube start -p <new name> --kubernetes-version={{.new}}"
* Reuse the existing cluster with Kubernetes v{{.old}} or newer: Run "minikube start {{.profile}} --kubernetes-version={{.old}}"`, out.V{"new": nvs, "old": ovs, "profile": profileArg})

	}
	if nvs.GT(ovs) {
		out.T(out.ThumbsUp, "Upgrading from Kubernetes {{.old}} to {{.new}}", out.V{"old": ovs, "new": nvs})
		isUpgrade = true
	}
	return nv, isUpgrade
}

// setupKubeAdm adds any requested files into the VM before Kubernetes is started
func setupKubeAdm(mAPI libmachine.API, kc cfg.KubernetesConfig) bootstrapper.Bootstrapper {
	bs, err := getClusterBootstrapper(mAPI, viper.GetString(cmdcfg.Bootstrapper))
	if err != nil {
		exit.WithError("Failed to get bootstrapper", err)
	}
	for _, eo := range extraOptions {
		out.T(out.Option, "{{.extra_option_component_name}}.{{.key}}={{.value}}", out.V{"extra_option_component_name": eo.Component, "key": eo.Key, "value": eo.Value})
	}
	// Loads cached images, generates config files, download binaries
	if err := bs.UpdateCluster(kc); err != nil {
		exit.WithError("Failed to update cluster", err)
	}
	if err := bs.SetupCerts(kc); err != nil {
		exit.WithError("Failed to setup certs", err)
	}
	return bs
}

// configureRuntimes does what needs to happen to get a runtime going.
func configureRuntimes(runner cruntime.CommandRunner, driver string, k8s cfg.KubernetesConfig) cruntime.Manager {
	config := cruntime.Config{Type: viper.GetString(containerRuntime), Runner: runner, ImageRepository: k8s.ImageRepository, KubernetesVersion: k8s.KubernetesVersion}
	cr, err := cruntime.New(config)
	if err != nil {
		exit.WithError("Failed runtime", err)
	}

	disableOthers := true
	if driver == constants.DriverNone {
		disableOthers = false
	}
	err = cr.Enable(disableOthers)
	if err != nil {
		exit.WithError("Failed to enable container runtime", err)
	}

	return cr
}

// bootstrapCluster starts Kubernetes using the chosen bootstrapper
func bootstrapCluster(bs bootstrapper.Bootstrapper, r cruntime.Manager, runner command.Runner, kc cfg.KubernetesConfig, preexisting bool, isUpgrade bool) {
	// hum. bootstrapper.Bootstrapper should probably have a Name function.
	bsName := viper.GetString(cmdcfg.Bootstrapper)

	if isUpgrade || !preexisting {
		out.T(out.Pulling, "Pulling images ...")
		if err := bs.PullImages(kc); err != nil {
			out.T(out.FailureType, "Unable to pull images, which may be OK: {{.error}}", out.V{"error": err})
		}
	}

	if preexisting {
		out.T(out.Restarting, "Relaunching Kubernetes using {{.bootstrapper}} ... ", out.V{"bootstrapper": bsName})
		if err := bs.RestartCluster(kc); err != nil {
			exit.WithLogEntries("Error restarting cluster", err, logs.FindProblems(r, bs, runner))
		}
		return
	}

	out.T(out.Launch, "Launching Kubernetes ... ")
	if err := bs.StartCluster(kc); err != nil {
		exit.WithLogEntries("Error starting cluster", err, logs.FindProblems(r, bs, runner))
	}
}

// configureMounts configures any requested filesystem mounts
func configureMounts() {
	if !viper.GetBool(createMount) {
		return
	}

	out.T(out.Mounting, "Creating mount {{.name}} ...", out.V{"name": viper.GetString(mountString)})
	path := os.Args[0]
	mountDebugVal := 0
	if glog.V(8) {
		mountDebugVal = 1
	}
	mountCmd := exec.Command(path, "mount", fmt.Sprintf("--v=%d", mountDebugVal), viper.GetString(mountString))
	mountCmd.Env = append(os.Environ(), constants.IsMinikubeChildProcess+"=true")
	if glog.V(8) {
		mountCmd.Stdout = os.Stdout
		mountCmd.Stderr = os.Stderr
	}
	if err := mountCmd.Start(); err != nil {
		exit.WithError("Error starting mount", err)
	}
	if err := lock.WriteFile(filepath.Join(localpath.MiniPath(), constants.MountProcessFileName), []byte(strconv.Itoa(mountCmd.Process.Pid)), 0644); err != nil {
		exit.WithError("Error writing mount pid", err)
	}
}

// saveConfig saves profile cluster configuration in $MINIKUBE_HOME/profiles/<profilename>/config.json
func saveConfig(clusterCfg *cfg.Config) error {
	return cfg.CreateProfile(viper.GetString(cfg.MachineProfile), clusterCfg)
}<|MERGE_RESOLUTION|>--- conflicted
+++ resolved
@@ -133,21 +133,6 @@
 	extraOptions     cfg.ExtraOptionSlice
 )
 
-<<<<<<< HEAD
-=======
-type kubectlversion struct {
-	CVersion VersionInfo `json:"clientVersion"`
-	SVersion VersionInfo `json:"serverVersion"`
-}
-
-// VersionInfo holds version information
-type VersionInfo struct {
-	Major      string `json:"major"`
-	Minor      string `json:"minor"`
-	GitVersion string `json:"gitVersion"`
-}
-
->>>>>>> 9f38ddff
 func init() {
 	initMinikubeFlags()
 	initKubernetesFlags()
