--- conflicted
+++ resolved
@@ -464,11 +464,7 @@
 		out.Ln("")
 		out.WarningT("{{.path}} is version {{.client_version}}, which may have incompatibilites with Kubernetes {{.cluster_version}}.",
 			out.V{"path": path, "client_version": client, "cluster_version": cluster})
-<<<<<<< HEAD
-		out.Step(style.Tip, "Want kubectl {{.version}}? Try 'minikube kubectl -- get pods -A'", out.V{"version": k8sVersion})
-=======
 		out.Infof("Want kubectl {{.version}}? Try 'minikube kubectl -- get pods -A'", out.V{"version": k8sVersion})
->>>>>>> 78b4b830
 	}
 	return nil
 }
