--- conflicted
+++ resolved
@@ -241,15 +241,8 @@
 				out.V{"runtime": co.Config.KubernetesConfig.ContainerRuntime})
 		}
 
-<<<<<<< HEAD
 		r := co.CP.Runner
-		if ok := isDockerActive(r); !ok {
-			klog.Warningf("dockerd is not active will try to restart it...")
-			mustRestartDocker(cname, r)
-		}
-=======
-		ensureDockerd(cname, co.CP.Runner)
->>>>>>> 5d5a12c6
+		ensureDockerd(cname, r)
 
 		d := co.CP.Host.Driver
 		port := constants.DockerDaemonPort
