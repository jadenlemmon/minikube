--- conflicted
+++ resolved
@@ -834,14 +834,10 @@
 	if NoneDriver() {
 		t.Skipf("skipping: ssh unsupported by none")
 	}
-<<<<<<< HEAD
-	want := "hello"
-	rr, err := Run(t, exec.CommandContext(ctx, Target(), "-p", profile, "ssh", fmt.Sprintf("echo hello")))
-=======
 	mctx, cancel := context.WithTimeout(ctx, Minutes(1))
 	defer cancel()
 
-	want := "hello\n"
+	want := "hello"
 
 	rr, err := Run(t, exec.CommandContext(mctx, Target(), "-p", profile, "ssh", "echo hello"))
 	if mctx.Err() == context.DeadlineExceeded {
@@ -850,6 +846,7 @@
 	if err != nil {
 		t.Errorf("failed to run an ssh command. args %q : %v", rr.Command(), err)
 	}
+	// trailing whitespace differs between native and external SSH clients, so let's trim it and call it a day
 	if rr.Stdout.String() != want {
 		t.Errorf("expected minikube ssh command output to be -%q- but got *%q*. args %q", want, rr.Stdout.String(), rr.Command())
 	}
@@ -858,13 +855,12 @@
 	// because it  is not clear if echo was run inside minikube on the powershell
 	// so better to test something inside minikube, that is meaningful per profile
 	// in this case /etc/hostname is same as the profile name
-	want = profile + "\n"
+	want = profile
 	rr, err = Run(t, exec.CommandContext(mctx, Target(), "-p", profile, "ssh", "cat /etc/hostname"))
 	if mctx.Err() == context.DeadlineExceeded {
 		t.Errorf("failed to run command by deadline. exceeded timeout : %s", rr.Command())
 	}
 
->>>>>>> c77959a0
 	if err != nil {
 		t.Errorf("failed to run an ssh command. args %q : %v", rr.Command(), err)
 	}
