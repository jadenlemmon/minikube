--- conflicted
+++ resolved
@@ -1,121 +1 @@
-<<<<<<< HEAD
-# Build Guide
-
-## Build Requirements
-
-* A recent Go distribution (>=1.12)
-* If you're not on Linux, you'll need a Docker installation
-* minikube requires at least 4GB of RAM to compile, which can be problematic when using docker-machine
-
-### Prerequisites for different GNU/Linux distributions
-
-#### Fedora
-
-On Fedora you need to install _glibc-static_
-```shell
-$ sudo dnf install -y glibc-static
-```
-
-### Building from Source
-
-Clone and build minikube:
-```shell
-$ git clone https://github.com/kubernetes/minikube.git
-$ cd minikube
-$ make
-```
-
-Note: Make sure that you uninstall any previous versions of minikube before building
-from the source.
-
-### Building from Source in Docker (using Debian stretch image with golang)
-
-Clone minikube:
-```shell
-$ git clone https://github.com/kubernetes/minikube.git
-```
-
-Build (cross compile for linux / OS X and Windows) using make:
-```shell
-$ cd minikube
-$ MINIKUBE_BUILD_IN_DOCKER=y make cross
-```
-
-Check "out" directory:
-```shell
-$ ls out/
-minikube-darwin-amd64  minikube-linux-amd64  minikube-windows-amd64.exe
-```
-
-You can also build platform specific executables like below:
-    1. `make windows` will build the binary for Windows platform
-    2. `make linux` will build the binary for Linux platform
-    3. `make darwin` will build the binary for Darwin/Mac platform
-
-### Run Instructions
-
-Start the cluster using your built minikube with:
-
-```shell
-$ ./out/minikube start
-```
-
-## Running Tests
-
-### Unit Tests
-In order to run the Unit Tests, you might be required to install the following packages -
-- pkg-config
-- libvirt-dev
-
-Unit tests are run on Travis before code is merged. To run as part of a development cycle:
-
-```shell
-make test
-```
-
-### Integration Tests
-
-Integration tests are currently run manually.
-To run them, build the binary and run the tests:
-
-```shell
-make integration
-```
-
-You may find it useful to set various options to test only a particular test against a non-default driver. For instance:
-
-```shell
- env TEST_ARGS="-minikube-start-args=--vm-driver=hyperkit -test.run TestStartStop" make integration
- ```
-
-### Conformance Tests
-
-These are Kubernetes tests that run against an arbitrary cluster and exercise a wide range of Kubernetes features.
-You can run these against minikube by following these steps:
-
-* Clone the Kubernetes repo somewhere on your system.
-* Run `make quick-release` in the k8s repo.
-* Start up a minikube cluster with: `minikube start`.
-* Set following two environment variables:
-
-```shell
-export KUBECONFIG=$HOME/.kube/config
-export KUBERNETES_CONFORMANCE_TEST=y
-```
-
-* Run the tests (from the k8s repo):
-
-```shell
-go run hack/e2e.go -v --test --test_args="--ginkgo.focus=\[Conformance\]" --check-version-skew=false
-```
-
-To run a specific conformance test, you can use the `ginkgo.focus` flag to filter the set using a regular expression.
-The `hack/e2e.go` wrapper and the `e2e.sh` wrappers have a little trouble with quoting spaces though, so use the `\s` regular expression character instead.
-For example, to run the test `should update annotations on modification [Conformance]`, use following command:
-
-```shell
-go run hack/e2e.go -v --test --test_args="--ginkgo.focus=should\supdate\sannotations\son\smodification" --check-version-skew=false
-```
-=======
-This document has moved to https://minikube.sigs.k8s.io/docs/contributing/building/
->>>>>>> d1e46808
+This document has moved to https://minikube.sigs.k8s.io/docs/contributing/building/