# Copyright 2016 The Kubernetes Authors All rights reserved.
#
# Licensed under the Apache License, Version 2.0 (the "License");
# you may not use this file except in compliance with the License.
# You may obtain a copy of the License at
#
#     http://www.apache.org/licenses/LICENSE-2.0
#
# Unless required by applicable law or agreed to in writing, software
# distributed under the License is distributed on an "AS IS" BASIS,
# WITHOUT WARRANTIES OR CONDITIONS OF ANY KIND, either express or implied.
# See the License for the specific language governing permissions and
# limitations under the License.

# Bump these on release - and please check ISO_VERSION for correctness.
VERSION_MAJOR ?= 1
VERSION_MINOR ?= 6
VERSION_BUILD ?= 0-beta.0
RAW_VERSION=$(VERSION_MAJOR).$(VERSION_MINOR).${VERSION_BUILD}
VERSION ?= v$(RAW_VERSION)

# Default to .0 for higher cache hit rates, as build increments typically don't require new ISO versions
ISO_VERSION ?= v1.5.1
# Dashes are valid in semver, but not Linux packaging. Use ~ to delimit alpha/beta
DEB_VERSION ?= $(subst -,~,$(RAW_VERSION))
RPM_VERSION ?= $(DEB_VERSION)

# used by hack/jenkins/release_build_and_upload.sh and KVM_BUILD_IMAGE, see also BUILD_IMAGE below
GO_VERSION ?= 1.13.4

INSTALL_SIZE ?= $(shell du out/minikube-windows-amd64.exe | cut -f1)
BUILDROOT_BRANCH ?= 2019.02.7
REGISTRY?=gcr.io/k8s-minikube

# Get git commit id
COMMIT_NO := $(shell git rev-parse HEAD 2> /dev/null || true)
COMMIT ?= $(if $(shell git status --porcelain --untracked-files=no),"${COMMIT_NO}-dirty","${COMMIT_NO}")

HYPERKIT_BUILD_IMAGE 	?= karalabe/xgo-1.12.x
# NOTE: "latest" as of 2019-08-15. kube-cross images aren't updated as often as Kubernetes
BUILD_IMAGE 	?= k8s.gcr.io/kube-cross:v$(GO_VERSION)-1
ISO_BUILD_IMAGE ?= $(REGISTRY)/buildroot-image
KVM_BUILD_IMAGE ?= $(REGISTRY)/kvm-build-image:$(GO_VERSION)

ISO_BUCKET ?= minikube/iso

MINIKUBE_VERSION ?= $(ISO_VERSION)
MINIKUBE_BUCKET ?= minikube/releases
MINIKUBE_UPLOAD_LOCATION := gs://${MINIKUBE_BUCKET}
MINIKUBE_RELEASES_URL=https://github.com/kubernetes/minikube/releases/download

KERNEL_VERSION ?= 4.19.81
# latest from https://github.com/golangci/golangci-lint/releases
GOLINT_VERSION ?= v1.21.0
# Limit number of default jobs, to avoid the CI builds running out of memory
GOLINT_JOBS ?= 4
# see https://github.com/golangci/golangci-lint#memory-usage-of-golangci-lint
GOLINT_GOGC ?= 100
# options for lint (golangci-lint)
GOLINT_OPTIONS = --timeout 4m \
	  --build-tags "${MINIKUBE_INTEGRATION_BUILD_TAGS}" \
	  --enable goimports,gocritic,golint,gocyclo,misspell,nakedret,stylecheck,unconvert,unparam,dogsled \
	  --exclude 'variable on range scope.*in function literal|ifElseChain'

# Major version of gvisor image. Increment when there are breaking changes.
GVISOR_IMAGE_VERSION ?= 2

export GO111MODULE := on

GOOS ?= $(shell go env GOOS)
GOARCH ?= $(shell go env GOARCH)
GOPATH ?= $(shell go env GOPATH)
BUILD_DIR ?= ./out
$(shell mkdir -p $(BUILD_DIR))
CURRENT_GIT_BRANCH ?= $(shell git branch | grep \* | cut -d ' ' -f2)

# Use system python if it exists, otherwise use Docker.
PYTHON := $(shell command -v python || echo "docker run --rm -it -v $(shell pwd):/minikube -w /minikube python python")
BUILD_OS := $(shell uname -s)

SHA512SUM=$(shell command -v sha512sum || echo "shasum -a 512")

STORAGE_PROVISIONER_TAG := v1.8.1

# Set the version information for the Kubernetes servers
MINIKUBE_LDFLAGS := -X k8s.io/minikube/pkg/version.version=$(VERSION) -X k8s.io/minikube/pkg/version.isoVersion=$(ISO_VERSION) -X k8s.io/minikube/pkg/version.isoPath=$(ISO_BUCKET) -X k8s.io/minikube/pkg/version.gitCommitID=$(COMMIT)
PROVISIONER_LDFLAGS := "$(MINIKUBE_LDFLAGS) -s -w"

MINIKUBEFILES := ./cmd/minikube/
HYPERKIT_FILES := ./cmd/drivers/hyperkit
STORAGE_PROVISIONER_FILES := ./cmd/storage-provisioner
KVM_DRIVER_FILES := ./cmd/drivers/kvm/

MINIKUBE_TEST_FILES := ./cmd/... ./pkg/...

# npm install -g markdownlint-cli
MARKDOWNLINT ?= markdownlint


MINIKUBE_MARKDOWN_FILES := README.md docs CONTRIBUTING.md CHANGELOG.md

MINIKUBE_BUILD_TAGS := container_image_ostree_stub containers_image_openpgp
MINIKUBE_BUILD_TAGS += go_getter_nos3 go_getter_nogcs
MINIKUBE_INTEGRATION_BUILD_TAGS := integration $(MINIKUBE_BUILD_TAGS)

CMD_SOURCE_DIRS = cmd pkg
SOURCE_DIRS = $(CMD_SOURCE_DIRS) test
SOURCE_PACKAGES = ./cmd/... ./pkg/... ./test/...

SOURCE_GENERATED = pkg/minikube/assets/assets.go pkg/minikube/translate/translations.go
SOURCE_FILES = $(shell find $(CMD_SOURCE_DIRS) -type f -name "*.go" | grep -v _test.go)

# kvm2 ldflags
KVM2_LDFLAGS := -X k8s.io/minikube/pkg/drivers/kvm.version=$(VERSION) -X k8s.io/minikube/pkg/drivers/kvm.gitCommitID=$(COMMIT)

# hyperkit ldflags
HYPERKIT_LDFLAGS := -X k8s.io/minikube/pkg/drivers/hyperkit.version=$(VERSION) -X k8s.io/minikube/pkg/drivers/hyperkit.gitCommitID=$(COMMIT)

# $(call DOCKER, image, command)
define DOCKER
	docker run --rm -e GOCACHE=/app/.cache -e IN_DOCKER=1 --user $(shell id -u):$(shell id -g) -w /app -v $(PWD):/app -v $(GOPATH):/go --entrypoint /bin/bash $(1) -c '$(2)'
endef

ifeq ($(BUILD_IN_DOCKER),y)
	MINIKUBE_BUILD_IN_DOCKER=y
endif

# If we are already running in docker,
# prevent recursion by unsetting the BUILD_IN_DOCKER directives.
# The _BUILD_IN_DOCKER variables should not be modified after this conditional.
ifeq ($(IN_DOCKER),1)
	MINIKUBE_BUILD_IN_DOCKER=n
endif

ifeq ($(GOOS),windows)
	IS_EXE = .exe
	DIRSEP_ = \\
	DIRSEP = $(strip $(DIRSEP_))
	PATHSEP = ;
else
	DIRSEP = /
	PATHSEP = :
endif


out/minikube$(IS_EXE): $(SOURCE_GENERATED) $(SOURCE_FILES) go.mod
ifeq ($(MINIKUBE_BUILD_IN_DOCKER),y)
	$(call DOCKER,$(BUILD_IMAGE),GOOS=$(GOOS) GOARCH=$(GOARCH) /usr/bin/make $@)
else
	go build -tags "$(MINIKUBE_BUILD_TAGS)" -ldflags="$(MINIKUBE_LDFLAGS)" -o $@ k8s.io/minikube/cmd/minikube
endif

out/minikube-windows-amd64.exe: out/minikube-windows-amd64
	cp $< $@

out/minikube-linux-x86_64: out/minikube-linux-amd64
	cp $< $@

out/minikube-linux-aarch64: out/minikube-linux-arm64
	cp $< $@

.PHONY: minikube-linux-amd64 minikube-linux-arm64 minikube-darwin-amd64 minikube-windows-amd64.exe
minikube-linux-amd64: out/minikube-linux-amd64 ## Build Minikube for Linux 64bit
minikube-linux-arm64: out/minikube-linux-arm64 ## Build Minikube for ARM 64bit
minikube-darwin-amd64: out/minikube-darwin-amd64 ## Build Minikube for Darwin 64bit
minikube-windows-amd64.exe: out/minikube-windows-amd64.exe ## Build Minikube for Windows 64bit

out/minikube-%: $(SOURCE_GENERATED) $(SOURCE_FILES)
ifeq ($(MINIKUBE_BUILD_IN_DOCKER),y)
	$(call DOCKER,$(BUILD_IMAGE),/usr/bin/make $@)
else
	GOOS="$(firstword $(subst -, ,$*))" GOARCH="$(lastword $(subst -, ,$(subst $(IS_EXE), ,$*)))" \
	go build -tags "$(MINIKUBE_BUILD_TAGS)" -ldflags="$(MINIKUBE_LDFLAGS)" -a -o $@ k8s.io/minikube/cmd/minikube
endif

.PHONY: e2e-linux-amd64 e2e-darwin-amd64 e2e-windows-amd64.exe
e2e-linux-amd64: out/e2e-linux-amd64 ## Execute end-to-end testing for Linux 64bit
e2e-darwin-amd64: out/e2e-darwin-amd64 ## Execute end-to-end testing for Darwin 64bit
e2e-windows-amd64.exe: out/e2e-windows-amd64.exe ## Execute end-to-end testing for Windows 64bit

out/e2e-%: out/minikube-%
	GOOS="$(firstword $(subst -, ,$*))" GOARCH="$(lastword $(subst -, ,$(subst $(IS_EXE), ,$*)))" go test -c k8s.io/minikube/test/integration --tags="$(MINIKUBE_INTEGRATION_BUILD_TAGS)" -o $@

out/e2e-windows-amd64.exe: out/e2e-windows-amd64
	cp $< $@

minikube_iso: # old target kept for making tests happy
	echo $(ISO_VERSION) > deploy/iso/minikube-iso/board/coreos/minikube/rootfs-overlay/etc/VERSION
	if [ ! -d $(BUILD_DIR)/buildroot ]; then \
		mkdir -p $(BUILD_DIR); \
		git clone --depth=1 --branch=$(BUILDROOT_BRANCH) https://github.com/buildroot/buildroot $(BUILD_DIR)/buildroot; \
	fi;
	$(MAKE) BR2_EXTERNAL=../../deploy/iso/minikube-iso minikube_defconfig -C $(BUILD_DIR)/buildroot
	$(MAKE) -C $(BUILD_DIR)/buildroot
	mv $(BUILD_DIR)/buildroot/output/images/rootfs.iso9660 $(BUILD_DIR)/minikube.iso

# Change buildroot configuration for the minikube ISO
.PHONY: iso-menuconfig
iso-menuconfig: ## Configure buildroot configuration
	$(MAKE) -C $(BUILD_DIR)/buildroot menuconfig
	$(MAKE) -C $(BUILD_DIR)/buildroot savedefconfig

# Change the kernel configuration for the minikube ISO
.PHONY: linux-menuconfig
linux-menuconfig:  ## Configure Linux kernel configuration
	$(MAKE) -C $(BUILD_DIR)/buildroot/output/build/linux-$(KERNEL_VERSION)/ menuconfig
	$(MAKE) -C $(BUILD_DIR)/buildroot/output/build/linux-$(KERNEL_VERSION)/ savedefconfig
	cp $(BUILD_DIR)/buildroot/output/build/linux-$(KERNEL_VERSION)/defconfig deploy/iso/minikube-iso/board/coreos/minikube/linux_defconfig

out/minikube.iso: $(shell find "deploy/iso/minikube-iso" -type f)
ifeq ($(IN_DOCKER),1)
	$(MAKE) minikube_iso
else
	docker run --rm --workdir /mnt --volume $(CURDIR):/mnt $(ISO_DOCKER_EXTRA_ARGS) \
		--user $(shell id -u):$(shell id -g) --env HOME=/tmp --env IN_DOCKER=1 \
		$(ISO_BUILD_IMAGE) /usr/bin/make out/minikube.iso
endif

iso_in_docker:
	docker run -it --rm --workdir /mnt --volume $(CURDIR):/mnt $(ISO_DOCKER_EXTRA_ARGS) \
		--user $(shell id -u):$(shell id -g) --env HOME=/tmp --env IN_DOCKER=1 \
		$(ISO_BUILD_IMAGE) /bin/bash

test-iso: pkg/minikube/assets/assets.go pkg/minikube/translate/translations.go
	go test -v ./test/integration --tags=iso --minikube-start-args="--iso-url=file://$(shell pwd)/out/buildroot/output/images/rootfs.iso9660"

.PHONY: test-pkg
test-pkg/%: pkg/minikube/assets/assets.go pkg/minikube/translate/translations.go ## Trigger packaging test
	go test -v -test.timeout=60m ./$* --tags="$(MINIKUBE_BUILD_TAGS)"

.PHONY: all
all: cross drivers e2e-cross out/gvisor-addon ## Build all different minikube components

.PHONY: drivers
drivers: docker-machine-driver-hyperkit docker-machine-driver-kvm2 ## Build Hyperkit and KVM2 drivers

.PHONY: docker-machine-driver-hyperkit
docker-machine-driver-hyperkit: out/docker-machine-driver-hyperkit ## Build Hyperkit driver

.PHONY: docker-machine-driver-kvm2
docker-machine-driver-kvm2: out/docker-machine-driver-kvm2 ## Build KVM2 driver

.PHONY: integration
integration: out/minikube ## Trigger minikube integration test
	go test -v -test.timeout=60m ./test/integration --tags="$(MINIKUBE_INTEGRATION_BUILD_TAGS)" $(TEST_ARGS)

.PHONY: integration-none-driver
integration-none-driver: e2e-linux-$(GOARCH) out/minikube-linux-$(GOARCH)  ## Trigger minikube none driver test
	sudo -E out/e2e-linux-$(GOARCH) -testdata-dir "test/integration/testdata" -minikube-start-args="--vm-driver=none" -test.v -test.timeout=60m -binary=out/minikube-linux-amd64 $(TEST_ARGS)

.PHONY: integration-versioned
integration-versioned: out/minikube ## Trigger minikube integration testing
	go test -v -test.timeout=60m ./test/integration --tags="$(MINIKUBE_INTEGRATION_BUILD_TAGS) versioned" $(TEST_ARGS)

.PHONY: test
test: pkg/minikube/assets/assets.go pkg/minikube/translate/translations.go ## Trigger minikube test
	./test.sh

.PHONY: extract
extract: ## Compile extract tool
	go run cmd/extract/extract.go

# Regenerates assets.go when template files have been updated
pkg/minikube/assets/assets.go: $(shell find "deploy/addons" -type f)
ifeq ($(MINIKUBE_BUILD_IN_DOCKER),y)
	$(call DOCKER,$(BUILD_IMAGE),/usr/bin/make $@)
endif
	which go-bindata || GO111MODULE=off GOBIN="$(GOPATH)$(DIRSEP)bin" go get github.com/jteeuwen/go-bindata/...
	PATH="$(PATH)$(PATHSEP)$(GOPATH)$(DIRSEP)bin" go-bindata -nomemcopy -o $@ -pkg assets deploy/addons/...
	-gofmt -s -w $@
	@#golint: Dns should be DNS (compat sed)
	@sed -i -e 's/Dns/DNS/g' $@ && rm -f ./-e
	@#golint: Html should be HTML (compat sed)
	@sed -i -e 's/Html/HTML/g' $@ && rm -f ./-e

pkg/minikube/translate/translations.go: $(shell find "translations/" -type f)
ifeq ($(MINIKUBE_BUILD_IN_DOCKER),y)
	$(call DOCKER,$(BUILD_IMAGE),/usr/bin/make $@)
endif
	which go-bindata || GO111MODULE=off GOBIN="$(GOPATH)$(DIRSEP)bin" go get github.com/jteeuwen/go-bindata/...
	PATH="$(PATH)$(PATHSEP)$(GOPATH)$(DIRSEP)bin" go-bindata -nomemcopy -o $@ -pkg translate translations/...
	-gofmt -s -w $@
	@#golint: Json should be JSON (compat sed)
	@sed -i -e 's/Json/JSON/' $@ && rm -f ./-e

.PHONY: cross
cross: minikube-linux-amd64 minikube-linux-arm64 minikube-darwin-amd64 minikube-windows-amd64.exe ## Build minikube for all platform

.PHONY: windows
windows: minikube-windows-amd64.exe ## Build minikube for Windows 64bit

.PHONY: darwin
darwin: minikube-darwin-amd64 ## Build minikube for Darwin 64bit

.PHONY: linux
linux: minikube-linux-amd64 ## Build minikube for Linux 64bit

.PHONY: e2e-cross
e2e-cross: e2e-linux-amd64 e2e-darwin-amd64 e2e-windows-amd64.exe ## End-to-end cross test

.PHONY: checksum
checksum: ## Generate checksums
	for f in out/minikube.iso out/minikube-linux-amd64 minikube-linux-arm64 \
		 out/minikube-darwin-amd64 out/minikube-windows-amd64.exe \
		 out/docker-machine-driver-kvm2 out/docker-machine-driver-hyperkit; do \
		if [ -f "$${f}" ]; then \
			openssl sha256 "$${f}" | awk '{print $$2}' > "$${f}.sha256" ; \
		fi ; \
	done

.PHONY: clean
clean: ## Clean build
	rm -rf $(BUILD_DIR)
	rm -f pkg/minikube/assets/assets.go
	rm -f pkg/minikube/translate/translations.go
	rm -rf ./vendor

.PHONY: gendocs
gendocs: out/docs/minikube.md  ## Generate documentation

.PHONY: fmt
fmt: ## Run go fmt and modify files in place
	@gofmt -s -w $(SOURCE_DIRS)

.PHONY: gofmt
gofmt: ## Run go fmt and list the files differs from gofmt's
	@gofmt -s -l $(SOURCE_DIRS)
	@test -z "`gofmt -s -l $(SOURCE_DIRS)`"

.PHONY: vet
vet: ## Run go vet
	@go vet $(SOURCE_PACKAGES)

.PHONY: golint
golint: pkg/minikube/assets/assets.go pkg/minikube/translate/translations.go ## Run golint
	@golint -set_exit_status $(SOURCE_PACKAGES)

.PHONY: gocyclo
gocyclo: ## Run gocyclo (calculates cyclomatic complexities)
	@gocyclo -over 15 `find $(SOURCE_DIRS) -type f -name "*.go"`

out/linters/golangci-lint-$(GOLINT_VERSION):
	mkdir -p out/linters
	curl -sfL https://raw.githubusercontent.com/golangci/golangci-lint/master/install.sh | sh -s -- -b out/linters $(GOLINT_VERSION)
	mv out/linters/golangci-lint out/linters/golangci-lint-$(GOLINT_VERSION)

# this one is meant for local use
.PHONY: lint
lint: pkg/minikube/assets/assets.go pkg/minikube/translate/translations.go out/linters/golangci-lint-$(GOLINT_VERSION) ## Run lint
	./out/linters/golangci-lint-$(GOLINT_VERSION) run ${GOLINT_OPTIONS} ./...

# lint-ci is slower version of lint and is meant to be used in ci (travis) to avoid out of memory leaks.
.PHONY: lint-ci
lint-ci: pkg/minikube/assets/assets.go pkg/minikube/translate/translations.go out/linters/golangci-lint-$(GOLINT_VERSION) ## Run lint-ci
	GOGC=${GOLINT_GOGC} ./out/linters/golangci-lint-$(GOLINT_VERSION) run \
	--concurrency ${GOLINT_JOBS} ${GOLINT_OPTIONS} ./...

.PHONY: reportcard
reportcard: ## Run goreportcard for minikube
	goreportcard-cli -v
	# "disabling misspell on large repo..."
	-misspell -error $(SOURCE_DIRS)

.PHONY: mdlint
mdlint:
	@$(MARKDOWNLINT) $(MINIKUBE_MARKDOWN_FILES)

out/docs/minikube.md: $(shell find "cmd") $(shell find "pkg/minikube/constants") pkg/minikube/assets/assets.go pkg/minikube/translate/translations.go
	go run -ldflags="$(MINIKUBE_LDFLAGS)" -tags gendocs hack/help_text/gen_help_text.go

out/minikube_$(DEB_VERSION).deb: out/minikube_$(DEB_VERSION)-0_amd64.deb
	cp $< $@

out/minikube_$(DEB_VERSION)-0_%.deb: out/minikube-linux-%
	cp -r installers/linux/deb/minikube_deb_template out/minikube_$(DEB_VERSION)
	chmod 0755 out/minikube_$(DEB_VERSION)/DEBIAN
	sed -E -i 's/--VERSION--/'$(DEB_VERSION)'/g' out/minikube_$(DEB_VERSION)/DEBIAN/control
	sed -E -i 's/--ARCH--/'$*'/g' out/minikube_$(DEB_VERSION)/DEBIAN/control
	mkdir -p out/minikube_$(DEB_VERSION)/usr/bin
	cp $< out/minikube_$(DEB_VERSION)/usr/bin/minikube
	fakeroot dpkg-deb --build out/minikube_$(DEB_VERSION) $@
	rm -rf out/minikube_$(DEB_VERSION)

out/minikube-$(RPM_VERSION).rpm: out/minikube-$(RPM_VERSION)-0.x86_64.rpm
	cp $< $@

out/minikube-$(RPM_VERSION)-0.%.rpm: out/minikube-linux-%
	cp -r installers/linux/rpm/minikube_rpm_template out/minikube-$(RPM_VERSION)
	sed -E -i 's/--VERSION--/'$(RPM_VERSION)'/g' out/minikube-$(RPM_VERSION)/minikube.spec
	sed -E -i 's|--OUT--|'$(PWD)/out'|g' out/minikube-$(RPM_VERSION)/minikube.spec
	rpmbuild -bb -D "_rpmdir $(PWD)/out" --target $* \
		 out/minikube-$(RPM_VERSION)/minikube.spec
	@mv out/$*/minikube-$(RPM_VERSION)-0.$*.rpm out/ && rmdir out/$*
	rm -rf out/minikube-$(RPM_VERSION)

.PHONY: apt
apt: out/Release ## Generate apt package file

out/Release: out/minikube_$(DEB_VERSION).deb
	( cd out && apt-ftparchive packages . ) | gzip -c > out/Packages.gz
	( cd out && apt-ftparchive release . ) > out/Release

.PHONY: yum
yum: out/repodata/repomd.xml

out/repodata/repomd.xml: out/minikube-$(RPM_VERSION).rpm
	createrepo --simple-md-filenames --no-database \
	-u "$(MINIKUBE_RELEASES_URL)/$(VERSION)/" out

.SECONDEXPANSION:
TAR_TARGETS_linux-amd64   := out/minikube-linux-amd64 out/docker-machine-driver-kvm2
TAR_TARGETS_linux-arm64   := out/minikube-linux-arm64
TAR_TARGETS_darwin-amd64  := out/minikube-darwin-amd64 out/docker-machine-driver-hyperkit
TAR_TARGETS_windows-amd64 := out/minikube-windows-amd64.exe
out/minikube-%.tar.gz: $$(TAR_TARGETS_$$*)
	tar -cvzf $@ $^

.PHONY: cross-tars
cross-tars: out/minikube-linux-amd64.tar.gz out/minikube-linux-arm64.tar.gz \ ## Cross-compile minikube
	    out/minikube-windows-amd64.tar.gz out/minikube-darwin-amd64.tar.gz
	-cd out && $(SHA512SUM) *.tar.gz > SHA512SUM

out/minikube-installer.exe: out/minikube-windows-amd64.exe
	rm -rf out/windows_tmp
	cp -r installers/windows/ out/windows_tmp
	cp -r LICENSE out/windows_tmp/LICENSE
	awk 'sub("$$", "\r")' out/windows_tmp/LICENSE > out/windows_tmp/LICENSE.txt
	sed -E -i 's/--VERSION_MAJOR--/'$(VERSION_MAJOR)'/g' out/windows_tmp/minikube.nsi
	sed -E -i 's/--VERSION_MINOR--/'$(VERSION_MINOR)'/g' out/windows_tmp/minikube.nsi
	sed -E -i 's/--VERSION_BUILD--/'$(VERSION_BUILD)'/g' out/windows_tmp/minikube.nsi
	sed -E -i 's/--INSTALL_SIZE--/'$(INSTALL_SIZE)'/g' out/windows_tmp/minikube.nsi
	cp out/minikube-windows-amd64.exe out/windows_tmp/minikube.exe
	makensis out/windows_tmp/minikube.nsi
	mv out/windows_tmp/minikube-installer.exe out/minikube-installer.exe
	rm -rf out/windows_tmp

out/docker-machine-driver-hyperkit:
ifeq ($(MINIKUBE_BUILD_IN_DOCKER),y)
	$(call DOCKER,$(HYPERKIT_BUILD_IMAGE),CC=o64-clang CXX=o64-clang++ /usr/bin/make $@)
else
	GOOS=darwin CGO_ENABLED=1 go build \
		-ldflags="$(HYPERKIT_LDFLAGS)"   \
		-o $@ k8s.io/minikube/cmd/drivers/hyperkit
endif

hyperkit_in_docker:
	rm -f out/docker-machine-driver-hyperkit
	$(call DOCKER,$(HYPERKIT_BUILD_IMAGE),CC=o64-clang CXX=o64-clang++ /usr/bin/make out/docker-machine-driver-hyperkit)

.PHONY: install-hyperkit-driver
install-hyperkit-driver: out/docker-machine-driver-hyperkit ## Install hyperkit to local machine
	mkdir -p $(HOME)/bin
	sudo cp out/docker-machine-driver-hyperkit $(HOME)/bin/docker-machine-driver-hyperkit
	sudo chown root:wheel $(HOME)/bin/docker-machine-driver-hyperkit
	sudo chmod u+s $(HOME)/bin/docker-machine-driver-hyperkit

.PHONY: release-hyperkit-driver
release-hyperkit-driver: install-hyperkit-driver checksum ## Copy hyperkit using gsutil
	gsutil cp $(GOBIN)/docker-machine-driver-hyperkit gs://minikube/drivers/hyperkit/$(VERSION)/
	gsutil cp $(GOBIN)/docker-machine-driver-hyperkit.sha256 gs://minikube/drivers/hyperkit/$(VERSION)/

.PHONY: check-release
check-release: ## Execute go test
	go test -v ./deploy/minikube/release_sanity_test.go -tags=release

buildroot-image: $(ISO_BUILD_IMAGE) # convenient alias to build the docker container
$(ISO_BUILD_IMAGE): deploy/iso/minikube-iso/Dockerfile
	docker build $(ISO_DOCKER_EXTRA_ARGS) -t $@ -f $< $(dir $<)
	@echo ""
	@echo "$(@) successfully built"

out/storage-provisioner:
	GOOS=linux go build -o $@ -ldflags=$(PROVISIONER_LDFLAGS) cmd/storage-provisioner/main.go

.PHONY: storage-provisioner-image
storage-provisioner-image: out/storage-provisioner ## Build storage-provisioner docker image
ifeq ($(GOARCH),amd64)
	docker build -t $(REGISTRY)/storage-provisioner:$(STORAGE_PROVISIONER_TAG) -f deploy/storage-provisioner/Dockerfile  .
else
	docker build -t $(REGISTRY)/storage-provisioner-$(GOARCH):$(STORAGE_PROVISIONER_TAG) -f deploy/storage-provisioner/Dockerfile-$(GOARCH) .
endif

.PHONY: push-storage-provisioner-image
push-storage-provisioner-image: storage-provisioner-image ## Push storage-provisioner docker image using gcloud
ifeq ($(GOARCH),amd64)
	gcloud docker -- push $(REGISTRY)/storage-provisioner:$(STORAGE_PROVISIONER_TAG)
else
	gcloud docker -- push $(REGISTRY)/storage-provisioner-$(GOARCH):$(STORAGE_PROVISIONER_TAG)
endif

.PHONY: out/gvisor-addon
out/gvisor-addon: pkg/minikube/assets/assets.go pkg/minikube/translate/translations.go ## Build gvisor addon
	GOOS=linux CGO_ENABLED=0 go build -o $@ cmd/gvisor/gvisor.go

.PHONY: gvisor-addon-image
gvisor-addon-image: out/gvisor-addon  ## Build docker image for gvisor
	docker build -t $(REGISTRY)/gvisor-addon:$(GVISOR_IMAGE_VERSION) -f deploy/gvisor/Dockerfile .

.PHONY: push-gvisor-addon-image
push-gvisor-addon-image: gvisor-addon-image
	gcloud docker -- push $(REGISTRY)/gvisor-addon:$(GVISOR_IMAGE_VERSION)

.PHONY: release-iso
release-iso: minikube_iso checksum  ## Build and release .iso file
	gsutil cp out/minikube.iso gs://$(ISO_BUCKET)/minikube-$(ISO_VERSION).iso
	gsutil cp out/minikube.iso.sha256 gs://$(ISO_BUCKET)/minikube-$(ISO_VERSION).iso.sha256

.PHONY: release-minikube
release-minikube: out/minikube checksum ## Minikube release
	gsutil cp out/minikube-$(GOOS)-$(GOARCH) $(MINIKUBE_UPLOAD_LOCATION)/$(MINIKUBE_VERSION)/minikube-$(GOOS)-$(GOARCH)
	gsutil cp out/minikube-$(GOOS)-$(GOARCH).sha256 $(MINIKUBE_UPLOAD_LOCATION)/$(MINIKUBE_VERSION)/minikube-$(GOOS)-$(GOARCH).sha256

out/docker-machine-driver-kvm2:
ifeq ($(MINIKUBE_BUILD_IN_DOCKER),y)
	docker inspect -f '{{.Id}} {{.RepoTags}}' $(KVM_BUILD_IMAGE) || $(MAKE) kvm-image
	$(call DOCKER,$(KVM_BUILD_IMAGE),/usr/bin/make $@ COMMIT=$(COMMIT))
	# make extra sure that we are linking with the older version of libvirt (1.3.1)
	test "`strings $@ | grep '^LIBVIRT_[0-9]' | sort | tail -n 1`" = "LIBVIRT_1.2.9"
else
	go build \
		-installsuffix "static" \
		-ldflags="$(KVM2_LDFLAGS)" \
		-tags "libvirt.1.3.1 without_lxc" \
		-o $@ \
		k8s.io/minikube/cmd/drivers/kvm
endif
	chmod +X $@

out/docker-machine-driver-kvm2_$(DEB_VERSION).deb: out/docker-machine-driver-kvm2
	cp -r installers/linux/deb/kvm2_deb_template out/docker-machine-driver-kvm2_$(DEB_VERSION)
	chmod 0755 out/docker-machine-driver-kvm2_$(DEB_VERSION)/DEBIAN
	sed -E -i 's/--VERSION--/'$(DEB_VERSION)'/g' out/docker-machine-driver-kvm2_$(DEB_VERSION)/DEBIAN/control
	mkdir -p out/docker-machine-driver-kvm2_$(DEB_VERSION)/usr/bin
	cp out/docker-machine-driver-kvm2 out/docker-machine-driver-kvm2_$(DEB_VERSION)/usr/bin/docker-machine-driver-kvm2
	fakeroot dpkg-deb --build out/docker-machine-driver-kvm2_$(DEB_VERSION)
	rm -rf out/docker-machine-driver-kvm2_$(DEB_VERSION)

out/docker-machine-driver-kvm2-$(RPM_VERSION).rpm: out/docker-machine-driver-kvm2
	cp -r installers/linux/rpm/kvm2_rpm_template out/docker-machine-driver-kvm2-$(RPM_VERSION)
	sed -E -i 's/--VERSION--/'$(RPM_VERSION)'/g' out/docker-machine-driver-kvm2-$(RPM_VERSION)/docker-machine-driver-kvm2.spec
	sed -E -i 's|--OUT--|'$(PWD)/out'|g' out/docker-machine-driver-kvm2-$(RPM_VERSION)/docker-machine-driver-kvm2.spec
	rpmbuild -bb -D "_rpmdir $(PWD)/out" -D "_rpmfilename docker-machine-driver-kvm2-$(RPM_VERSION).rpm" \
		out/docker-machine-driver-kvm2-$(RPM_VERSION)/docker-machine-driver-kvm2.spec
	rm -rf out/docker-machine-driver-kvm2-$(RPM_VERSION)

.PHONY: kvm-image
kvm-image: installers/linux/kvm/Dockerfile  ## Convenient alias to build the docker container
	docker build --build-arg "GO_VERSION=$(GO_VERSION)" -t $(KVM_BUILD_IMAGE) -f $< $(dir $<)
	@echo ""
	@echo "$(@) successfully built"

kvm_in_docker:
	docker inspect -f '{{.Id}} {{.RepoTags}}' $(KVM_BUILD_IMAGE) || $(MAKE) kvm-image
	rm -f out/docker-machine-driver-kvm2
	$(call DOCKER,$(KVM_BUILD_IMAGE),/usr/bin/make out/docker-machine-driver-kvm2 COMMIT=$(COMMIT))

.PHONY: install-kvm-driver
install-kvm-driver: out/docker-machine-driver-kvm2  ## Install KVM Driver
	mkdir -p $(GOBIN)
	cp out/docker-machine-driver-kvm2 $(GOBIN)/docker-machine-driver-kvm2

.PHONY: release-kvm-driver
release-kvm-driver: install-kvm-driver checksum  ## Release KVM Driver
	gsutil cp $(GOBIN)/docker-machine-driver-kvm2 gs://minikube/drivers/kvm/$(VERSION)/
	gsutil cp $(GOBIN)/docker-machine-driver-kvm2.sha256 gs://minikube/drivers/kvm/$(VERSION)/

site/themes/docsy/assets/vendor/bootstrap/package.js:
	git submodule update -f --init --recursive

out/hugo/hugo:
	mkdir -p out
	test -d out/hugo || git clone https://github.com/gohugoio/hugo.git out/hugo
	(cd out/hugo && go build --tags extended)

.PHONY: site
site: site/themes/docsy/assets/vendor/bootstrap/package.js out/hugo/hugo ## Serve the documentation site to localhost
	(cd site && ../out/hugo/hugo serve \
	  --disableFastRender \
	  --navigateToChanged \
	  --ignoreCache \
	  --buildFuture)

.PHONY: out/mkcmp
out/mkcmp:
	GOOS=$(GOOS) GOARCH=$(GOARCH) go build -o $@ cmd/performance/main.go

<<<<<<< HEAD
.PHONY: compare
compare: out/mkcmp out/minikube
	mv out/minikube out/$(CURRENT_GIT_BRANCH).minikube
	git checkout master
	make out/minikube
	mv out/minikube out/master.minikube
	git checkout $(CURRENT_GIT_BRANCH)
	out/mkcmp out/master.minikube out/$(CURRENT_GIT_BRANCH).minikube
=======
.PHONY: help
help:
	@printf "\033[1mAvailable targets for minikube ${VERSION}\033[21m\n"
	@printf "\033[1m--------------------------------------\033[21m\n"
	@grep -h -E '^[a-zA-Z_-]+:.*?## .*$$' $(MAKEFILE_LIST) | awk 'BEGIN {FS = ":.*?## "}; {printf "\033[36m%-30s\033[0m %s\n", $$1, $$2}'
>>>>>>> 5a6d14c2
<|MERGE_RESOLUTION|>--- conflicted
+++ resolved
@@ -584,7 +584,6 @@
 out/mkcmp:
 	GOOS=$(GOOS) GOARCH=$(GOARCH) go build -o $@ cmd/performance/main.go
 
-<<<<<<< HEAD
 .PHONY: compare
 compare: out/mkcmp out/minikube
 	mv out/minikube out/$(CURRENT_GIT_BRANCH).minikube
@@ -593,10 +592,9 @@
 	mv out/minikube out/master.minikube
 	git checkout $(CURRENT_GIT_BRANCH)
 	out/mkcmp out/master.minikube out/$(CURRENT_GIT_BRANCH).minikube
-=======
+	
 .PHONY: help
 help:
 	@printf "\033[1mAvailable targets for minikube ${VERSION}\033[21m\n"
 	@printf "\033[1m--------------------------------------\033[21m\n"
-	@grep -h -E '^[a-zA-Z_-]+:.*?## .*$$' $(MAKEFILE_LIST) | awk 'BEGIN {FS = ":.*?## "}; {printf "\033[36m%-30s\033[0m %s\n", $$1, $$2}'
->>>>>>> 5a6d14c2
+	@grep -h -E '^[a-zA-Z_-]+:.*?## .*$$' $(MAKEFILE_LIST) | awk 'BEGIN {FS = ":.*?## "}; {printf "\033[36m%-30s\033[0m %s\n", $$1, $$2}'